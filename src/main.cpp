/*! @file main.cpp
    \brief **Main**: Contains main() and runAgent()
*/

#include <AMReX.H>
#include <AMReX_iMultiFab.H>
#include <AMReX_ParmParse.H>
#include <AMReX_MultiFab.H>

#include "AgentContainer.H"
#include "CaseData.H"
#include "AirTravelFlow.H"
#include "DemographicData.H"
#include "IO.H"
#include "Utils.H"

using namespace amrex;
using namespace ExaEpi;

void runAgent();

/*! \brief Set ExaEpi-specific defaults for memory-management */
void override_amrex_defaults ()
{
    amrex::ParmParse pp("amrex");

    // ExaEpi currently assumes we have mananaged memory in the Arena
    bool the_arena_is_managed = true;
    pp.queryAdd("the_arena_is_managed", the_arena_is_managed);
}

/*! \brief Main function: initializes AMReX, calls runAgent(), finalizes AMReX */
int main (int argc, /*!< Number of command line arguments */
          char* argv[] /*!< Command line arguments */)
{
    amrex::Initialize(argc, argv, true, MPI_COMM_WORLD, override_amrex_defaults);

    runAgent();

    amrex::Finalize();
}

/*! \brief Run agent-based simulation:

    \b Initialization
    + Read test parameters (#ExaEpi::TestParams) from command line input file
    + If initialization type (#ExaEpi::TestParams::ic_type) is ExaEpi::ICType::Census,
      + Read #DemographicData from #ExaEpi::TestParams::census_filename
        (see DemographicData::InitFromFile)
      + Read #CaseData from #ExaEpi::TestParams::case_filename
        (see CaseData::InitFromFile)
    + Get computational domain from ExaEpi::Utils::get_geometry. Each grid cell corresponds to
      a community.
    + Create box arrays and distribution mapping based on #ExaEpi::TestParams::max_grid_size.
    + Initialize the following MultiFabs:
      + Number of residents: 6 components - number of residents in age groups under-5, 5-17,
        18-29, 30-64, 65+, total.
      + Unit number of the community at each grid cell (1 component).
      + FIPS code of the community at each grid cell (2 components - FIPS code, census tract ID).
      + Community number of the community at each grid cell.
      + Disease statistics with 4 components (hospitalization, ICU, ventilator, deaths)
      + Masking behavior
    + Initialize agents (AgentContainer::initAgentsCensus).
      If ExaEpi::TestParams::ic_type is ExaEpi::ICType::Census, then
      + Read worker flow (ExaEpi::Initialization::read_workerflow)
      + Initialize cases (ExaEpi::Initialization::setInitialCases)


    \b Evolution
    At each step from 0 to #ExaEpi::TestParams::nsteps-1:
    + IO:
      + if the current step number is a multiple of #ExaEpi::TestParams::plot_int, then write
        out plot file - see ExaEpi::IO::writePlotFile()
      + if current step number is a multiple of #ExaEpi::TestParams::aggregated_diag_int, then write
        out aggregated diagnostic data - see ExaEpi::IO::writeFIPSData().
    + Agents behavior:
      + Update agent #Status based on their age, number of days since infection, hospitalization,
        etc. - see AgentContainer::updateStatus().
      + Move agents to work - see AgentContainer::moveAgentsToWork().
      + Let agents interact at work - see AgentContainer::interactAgentsHomeWork().
      + Move agents to home - see AgentContainer::moveAgentsToHome().
      + Let agents interact at home - see AgentContainer::interactAgentsHomeWork().
      + Infect agents based on their movements during the day - see AgentContainer::infectAgents().
    + Get disease statistics counts - see AgentContainer::printTotals() - and update the
      peak number of infections and cumulative deaths.

    \b Finalize
    + Report peak infections, day of peak infections, and cumulative deaths.
    + Write out final plot file - see ExaEpi::IO::writePlotFile()
    + Write out final aggregated diagnostic data - see ExaEpi::IO::writeFIPSData().
*/
void runAgent ()
{
    BL_PROFILE("runAgent");
    TestParams params;
    ExaEpi::Utils::get_test_params(params, "agent");

    amrex::Print() << "Tracking " << params.num_diseases << " diseases:\n";
    for (int d = 0; d < params.num_diseases; d++) {
        amrex::Print() << "    " << params.disease_names[d] << "\n";
    }

    std::vector<CaseData> cases;
    cases.resize(params.num_diseases);
    for (int d = 0; d < params.num_diseases; d++) {
        if (params.initial_case_type[d] == "file") {
<<<<<<< HEAD
            cases[d].InitFromFile(params.disease_names[d],params.case_filename[d]);
=======
            cases[d].InitFromFile(params.disease_names[d], params.case_filename[d]);
>>>>>>> 21365029
        }
    }

    Geometry geom;
    BoxArray ba;
    DistributionMapping dm;
    CensusData censusData;
    if (params.ic_type == ICType::Census) {
        censusData.init(params, geom, ba, dm);
    }
<<<<<<< HEAD

    AirTravelFlow air;
    if (params.air_travel_int > 0){
        air.ReadAirports(params.airports_filename, censusData.demo);
        air.ReadAirTravelFlow(params.air_traffic_filename);
        air.ComputeTravelProbs(censusData.demo);
    }
=======
>>>>>>> 21365029

    // The default output filename is:
    // output.dat for a single disease
    // output_<disease_name>.dat for multiple diseases
    std::vector<std::string> output_filename;
    output_filename.resize(params.num_diseases);
    if (params.num_diseases == 1) {
        output_filename[0] = "output.dat";
    } else {
        for (int d = 0; d < params.num_diseases; d++) {
            output_filename[d] = "output_" + params.disease_names[d] + ".dat";
        }
    }
    ParmParse pp("diag");
    pp.queryarr("output_filename",output_filename,0,params.num_diseases);

    for (int d = 0; d < params.num_diseases; d++) {
        if (ParallelDescriptor::IOProcessor())
        {
            std::ofstream File;
            File.open(output_filename[d].c_str(), std::ios::out|std::ios::trunc);

            if (!File.good()) {
                amrex::FileOpenFailed(output_filename[d]);
            }

            File << std::setw(5) << "Day"
                 << std::setw(10) << "Never"
                 << std::setw(10) << "Infected"
                 << std::setw(10) << "Immune"
                 << std::setw(10) << "Deaths"
                 << std::setw(15) << "Hospitalized"
                 << std::setw(15) << "Ventilated"
                 << std::setw(10) << "ICU"
                 << std::setw(10) << "Exposed"
                 << std::setw(15) << "Asymptomatic"
                 << std::setw(15) << "Presymptomatic"
                 << std::setw(15) << "Symptomatic\n";

            File.flush();

            File.close();

            if (!File.good()) {
                amrex::Abort("problem writing output file");
            }
        }
    }

    amrex::Vector< std::unique_ptr<MultiFab> > disease_stats;
    disease_stats.resize(params.num_diseases);
    for (int d = 0; d < params.num_diseases; d++) {
        disease_stats[d] = std::make_unique<MultiFab>(ba, dm, 4, 0);
        disease_stats[d]->setVal(0);
    }

    MultiFab mask_behavior(ba, dm, 1, 0);
    mask_behavior.setVal(1);

    AgentContainer pc(geom, dm, ba, params.num_diseases, params.disease_names);
    AgentContainer on_travel_pc(geom, dm, ba, params.num_diseases, params.disease_names);
    if (params.air_travel_int > 0) pc.setAirTravel(censusData.unit_mf, air, censusData.demo);

    {
        BL_PROFILE_REGION("Initialization");
        if (params.ic_type == ICType::Census) {
            censusData.initAgents(pc, params.nborhood_size);
            censusData.read_workerflow(pc, params.workerflow_filename, params.workgroup_size);
            if (params.initial_case_type[0] == "file") {
                censusData.setInitialCasesFromFile(pc, cases, params.disease_names);
            } else {
                censusData.setInitialCasesRandom(pc, params.num_initial_cases, params.disease_names);
            }
        } else if (params.ic_type == ICType::UrbanPop) {
            Abort("UrbanPop not yet implemented");
        } else {
            Abort("Unimplemented ic_type");
        }
    }

    std::vector<int>  step_of_peak(params.num_diseases, 0);
    std::vector<Long> num_infected_peak(params.num_diseases, 0);
    std::vector<Long> cumulative_deaths(params.num_diseases, 0);
    for (int d = 0; d < params.num_diseases; d++) {
        auto counts = pc.getTotals(d);
        if (counts[1] > num_infected_peak[d]) {
            num_infected_peak[d] = counts[1];
            step_of_peak[d] = 0;
        }
        cumulative_deaths[d] = counts[4];
    }

    amrex::Real cur_time = 0;
    {
        BL_PROFILE_REGION("Evolution");
        for (int i = 0; i < params.nsteps; ++i)
        {
            amrex::Print() << "Simulating day " << i << " " << std::flush;

            if ((params.plot_int > 0) && (i % params.plot_int == 0)) {
                ExaEpi::IO::writePlotFile(pc, censusData, params.num_diseases, params.disease_names, cur_time, i);
            }

            if ((params.aggregated_diag_int > 0) && (i % params.aggregated_diag_int == 0)) {
                ExaEpi::IO::writeFIPSData(pc, censusData, params.aggregated_diag_prefix, params.num_diseases, params.disease_names, i);
            }

            // Update agents' disease status
            pc.updateStatus(disease_stats);

            for (int d = 0; d < params.num_diseases; d++) {
                auto counts = pc.getTotals(d);
                if (counts[1] > num_infected_peak[d]) {
                    num_infected_peak[d] = counts[1];
                    step_of_peak[d] = i;
                }
                cumulative_deaths[d] = counts[4];

                Real mmc[4] = {0, 0, 0, 0};
#ifdef AMREX_USE_GPU
                if (Gpu::inLaunchRegion()) {
                    auto const& ma = disease_stats[d]->const_arrays();
                    GpuTuple<Real,Real,Real,Real> mm = ParReduce(
                             TypeList<ReduceOpSum,ReduceOpSum,ReduceOpSum,ReduceOpSum>{},
                             TypeList<Real,Real,Real,Real>{},
                             *(disease_stats[d]), IntVect(0, 0),
                             [=] AMREX_GPU_DEVICE (int box_no, int ii, int jj, int kk) noexcept
                             -> GpuTuple<Real,Real,Real,Real>
                             {
                                 return { ma[box_no](ii,jj,kk,0),
                                          ma[box_no](ii,jj,kk,1),
                                          ma[box_no](ii,jj,kk,2),
                                          ma[box_no](ii,jj,kk,3) };
                             });
                    mmc[0] = amrex::get<0>(mm);
                    mmc[1] = amrex::get<1>(mm);
                    mmc[2] = amrex::get<2>(mm);
                    mmc[3] = amrex::get<3>(mm);
                } else
#endif
                    {
#ifdef AMREX_USE_OMP
#pragma omp parallel if (!system::regtest_reduction) reduction(+:mmc[:4])
#endif
                        for (MFIter mfi(*(disease_stats[d]),true); mfi.isValid(); ++mfi)
                        {
                            Box const& bx = mfi.tilebox();
                            auto const& dfab = disease_stats[d]->const_array(mfi);
                            AMREX_LOOP_3D(bx, ii, jj, kk,
                            {
                                mmc[0] += dfab(ii,jj,kk,0);
                                mmc[1] += dfab(ii,jj,kk,1);
                                mmc[2] += dfab(ii,jj,kk,2);
                                mmc[3] += dfab(ii,jj,kk,3);
                            });
                        }
                    }

                ParallelDescriptor::ReduceRealSum(&mmc[0], 4,
                                                  ParallelDescriptor::IOProcessorNumber());

                if (ParallelDescriptor::IOProcessor())
                {
                    amrex::Print() << " " << counts[1] << " infected, " << counts[4] << " deaths\n";

                    // total number of deaths computed on agents and on mesh should be the same...
                    if (mmc[3] != counts[4]) {
                        amrex::Print() << mmc[3] << " " << counts[4] << "\n";
                    }
                    AMREX_ALWAYS_ASSERT(mmc[3] == counts[4]);

                    // the total number of infected should equal the sum of
                    //     exposed but not infectious
                    //     infectious and asymptomatic
                    //     infectious and pre-symptomatic
                    //     infectious and symptomatic
                    AMREX_ALWAYS_ASSERT(counts[1] == counts[5] + counts[6] + counts[7] + counts[8]);

                    std::ofstream File;
                    File.open(output_filename[d].c_str(), std::ios::out|std::ios::app);

                    if (!File.good()) {
                        amrex::FileOpenFailed(output_filename[d]);
                    }

                    File << std::setw(5) << i
                         << std::setw(10) << counts[0]
                         << std::setw(10) << counts[1]
                         << std::setw(10) << counts[2]
                         << std::setw(10) << counts[4]
                         << std::setw(15) << mmc[0]
                         << std::setw(15) << mmc[1]
                         << std::setw(10) << mmc[2]
                         << std::setw(10) << counts[5]
                         << std::setw(15) << counts[6]
                         << std::setw(15) << counts[7]
                         << std::setw(15) << counts[8] << "\n";

                    File.flush();

                    File.close();

                    if (!File.good()) {
                        amrex::Abort("problem writing output file");
                    }
                }
            }

            if (params.shelter_start > 0 && params.shelter_start == i) {
                pc.shelterStart();
            }

            if (params.shelter_start > 0 && params.shelter_start + params.shelter_length == i) {
                pc.shelterStop();
            }

            if ((params.random_travel_int > 0) && (i % params.random_travel_int == 0)) {
                pc.moveRandomTravel();
                using SrcData = AgentContainer::ParticleTileType::ConstParticleTileDataType;
                on_travel_pc.copyParticles(pc,
                                           [=] AMREX_GPU_HOST_DEVICE (const SrcData& src, int ip) {
                                               return (src.m_idata[IntIdx::random_travel][ip] >= 0);
                                           });
            }

            if ((params.air_travel_int > 0) && (i % params.air_travel_int == 0)) {
                pc.moveAirTravel(censusData.unit_mf, air, censusData.demo);
                using SrcData = AgentContainer::ParticleTileType::ConstParticleTileDataType;
                on_travel_pc.copyParticles(pc,
                                           [=] AMREX_GPU_HOST_DEVICE (const SrcData& src, int ip) {
                                               return (src.m_idata[IntIdx::air_travel][ip] >= 0);
                                           });
            }

            // Typical day
            pc.morningCommute(mask_behavior);
            pc.interactDay(mask_behavior);
            pc.eveningCommute(mask_behavior);
            pc.interactEvening(mask_behavior);
            pc.interactNight(mask_behavior);

            if ((params.random_travel_int > 0) && (i % params.random_travel_int == 0)) {
                pc.interactRandomTravel(mask_behavior, on_travel_pc);
            }

            if ((params.air_travel_int > 0) && (i % params.air_travel_int == 0)) {
                pc.interactAirTravel(mask_behavior, on_travel_pc);
            }

            // Infect agents based on their interactions
            pc.infectAgents();

            if ((params.random_travel_int > 0 && i % params.random_travel_int == 0) || (params.air_travel_int > 0 && i % params.air_travel_int == 0)){
                on_travel_pc.moveAgentsToHome();
                on_travel_pc.Redistribute();
            }

            if ((params.random_travel_int > 0) && (i % params.random_travel_int == 0)) {
                pc.returnRandomTravel(on_travel_pc);
            }
            if ((params.air_travel_int > 0) && (i % params.air_travel_int == 0)){
                pc.returnAirTravel(on_travel_pc);
            }
            if ((params.random_travel_int > 0 && i % params.random_travel_int == 0) || (params.air_travel_int > 0 && i % params.air_travel_int == 0)){
                on_travel_pc.clearParticles();
            }

            cur_time += 1.0_rt; // time step is one day
        }
    }

    if (params.num_diseases == 1) {
        amrex::Print() << "\n \n";
        amrex::Print() << "Peak number of infected: " << num_infected_peak[0] << "\n";
        amrex::Print() << "Day of peak: " << step_of_peak[0] << "\n";
        amrex::Print() << "Cumulative deaths: " << cumulative_deaths[0] << "\n";
        amrex::Print() << "\n \n";
    } else {
        amrex::Print() << "\n \n";
        for (int d = 0; d < params.num_diseases; d++) {
            amrex::Print() << "Disease " << params.disease_names[d] << ":\n";
            amrex::Print() << "    Peak number of infected: " << num_infected_peak[d] << "\n";
            amrex::Print() << "    Day of peak: " << step_of_peak[d] << "\n";
            amrex::Print() << "    Cumulative deaths: " << cumulative_deaths[d] << "\n";
        }
        amrex::Print() << "\n \n";
    }

    if (params.plot_int > 0) {
        ExaEpi::IO::writePlotFile(pc, censusData, params.num_diseases, params.disease_names, cur_time, params.nsteps);
    }

    if ((params.aggregated_diag_int > 0) && (params.nsteps % params.aggregated_diag_int == 0)) {
        ExaEpi::IO::writeFIPSData(pc, censusData, params.aggregated_diag_prefix, params.num_diseases,
                                  params.disease_names, params.nsteps);
    }
}<|MERGE_RESOLUTION|>--- conflicted
+++ resolved
@@ -104,11 +104,7 @@
     cases.resize(params.num_diseases);
     for (int d = 0; d < params.num_diseases; d++) {
         if (params.initial_case_type[d] == "file") {
-<<<<<<< HEAD
             cases[d].InitFromFile(params.disease_names[d],params.case_filename[d]);
-=======
-            cases[d].InitFromFile(params.disease_names[d], params.case_filename[d]);
->>>>>>> 21365029
         }
     }
 
@@ -119,7 +115,6 @@
     if (params.ic_type == ICType::Census) {
         censusData.init(params, geom, ba, dm);
     }
-<<<<<<< HEAD
 
     AirTravelFlow air;
     if (params.air_travel_int > 0){
@@ -127,8 +122,6 @@
         air.ReadAirTravelFlow(params.air_traffic_filename);
         air.ComputeTravelProbs(censusData.demo);
     }
-=======
->>>>>>> 21365029
 
     // The default output filename is:
     // output.dat for a single disease
