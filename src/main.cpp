/*! @file main.cpp
    \brief **Main**: Contains main() and runAgent()
*/

#include <AMReX.H>
#include <AMReX_iMultiFab.H>
#include <AMReX_ParmParse.H>
#include <AMReX_MultiFab.H>

#include "AgentContainer.H"
#include "CaseData.H"
#include "DemographicData.H"
#include "IO.H"
#include "Utils.H"
#include "UrbanPopData.H"


using namespace amrex;
using namespace ExaEpi;

void runAgent();

/*! \brief Set ExaEpi-specific defaults for memory-management */
void override_amrex_defaults ()
{
    amrex::ParmParse pp("amrex");

    // ExaEpi currently assumes we have mananaged memory in the Arena
    bool the_arena_is_managed = true;
    pp.queryAdd("the_arena_is_managed", the_arena_is_managed);
}

/*! \brief Main function: initializes AMReX, calls runAgent(), finalizes AMReX */
int main (int argc, /*!< Number of command line arguments */
          char* argv[] /*!< Command line arguments */)
{
    amrex::Initialize(argc, argv, true, MPI_COMM_WORLD, override_amrex_defaults);

    runAgent();

    amrex::Finalize();
}

/*! \brief Run agent-based simulation:

    \b Initialization
    + Read test parameters (#ExaEpi::TestParams) from command line input file
    + If initialization type (#ExaEpi::TestParams::ic_type) is ExaEpi::ICType::Census,
      + Read #DemographicData from #ExaEpi::TestParams::census_filename
        (see DemographicData::InitFromFile)
      + Read #CaseData from #ExaEpi::TestParams::case_filename
        (see CaseData::InitFromFile)
    + Get computational domain from ExaEpi::Utils::get_geometry. Each grid cell corresponds to
      a community.
    + Create box arrays and distribution mapping based on #ExaEpi::TestParams::max_grid_size.
    + Initialize the following MultiFabs:
      + Number of residents: 6 components - number of residents in age groups under-5, 5-17,
        18-29, 30-64, 65+, total.
      + Unit number of the community at each grid cell (1 component).
      + FIPS code of the community at each grid cell (2 components - FIPS code, census tract ID).
      + Community number of the community at each grid cell.
      + Disease statistics with 4 components (hospitalization, ICU, ventilator, deaths)
      + Masking behavior
    + Initialize agents (AgentContainer::initAgentsCensus).
      If ExaEpi::TestParams::ic_type is ExaEpi::ICType::Census, then
      + Read worker flow (ExaEpi::Initialization::read_workerflow)
      + Initialize cases (ExaEpi::Initialization::setInitialCases)


    \b Evolution
    At each step from 0 to #ExaEpi::TestParams::nsteps-1:
    + IO:
      + if the current step number is a multiple of #ExaEpi::TestParams::plot_int, then write
        out plot file - see ExaEpi::IO::writePlotFile()
      + if current step number is a multiple of #ExaEpi::TestParams::aggregated_diag_int, then write
        out aggregated diagnostic data - see ExaEpi::IO::writeFIPSData().
    + Agents behavior:
      + Update agent #Status based on their age, number of days since infection, hospitalization,
        etc. - see AgentContainer::updateStatus().
      + Move agents to work - see AgentContainer::moveAgentsToWork().
      + Let agents interact at work - see AgentContainer::interactAgentsHomeWork().
      + Move agents to home - see AgentContainer::moveAgentsToHome().
      + Let agents interact at home - see AgentContainer::interactAgentsHomeWork().
      + Infect agents based on their movements during the day - see AgentContainer::infectAgents().
    + Get disease statistics counts - see AgentContainer::printTotals() - and update the
      peak number of infections and cumulative deaths.

    \b Finalize
    + Report peak infections, day of peak infections, and cumulative deaths.
    + Write out final plot file - see ExaEpi::IO::writePlotFile()
    + Write out final aggregated diagnostic data - see ExaEpi::IO::writeFIPSData().
*/
void runAgent ()
{
    BL_PROFILE("runAgent");
    TestParams params;
    ExaEpi::Utils::get_test_params(params, "agent");

    amrex::Print() << "Tracking " << params.num_diseases << " diseases:\n";
    for (int d = 0; d < params.num_diseases; d++) {
        amrex::Print() << "    " << params.disease_names[d] << "\n";
    }

    std::vector<CaseData> cases;
    cases.resize(params.num_diseases);
    for (int d = 0; d < params.num_diseases; d++) {
        if (params.initial_case_type[d] == "file") {
            cases[d].InitFromFile(params.disease_names[d], params.case_filename[d]);
        }
    }

    Geometry geom;
    BoxArray ba;
    DistributionMapping dm;
    CensusData censusData;
<<<<<<< HEAD
    UrbanPopData urbanPopData;

    if (params.ic_type == ICType::Census) {
        censusData.init(params, geom, ba, dm);
    } else if (params.ic_type == ICType::UrbanPop) {
        urbanPopData.init(params, geom, ba, dm);
        return;
=======
    if (params.ic_type == ICType::Census) {
        censusData.init(params, geom, ba, dm);
>>>>>>> 3163a61b
    }

    // The default output filename is:
    // output.dat for a single disease
    // output_<disease_name>.dat for multiple diseases
    std::vector<std::string> output_filename;
    output_filename.resize(params.num_diseases);
    if (params.num_diseases == 1) {
        output_filename[0] = "output.dat";
    } else {
        for (int d = 0; d < params.num_diseases; d++) {
            output_filename[d] = "output_" + params.disease_names[d] + ".dat";
        }
    }
    ParmParse pp("diag");
    pp.queryarr("output_filename",output_filename,0,params.num_diseases);

    for (int d = 0; d < params.num_diseases; d++) {
        if (ParallelDescriptor::IOProcessor())
        {
            std::ofstream File;
            File.open(output_filename[d].c_str(), std::ios::out|std::ios::trunc);

            if (!File.good()) {
                amrex::FileOpenFailed(output_filename[d]);
            }

            File << std::setw(5) << "Day"
                 << std::setw(10) << "Never"
                 << std::setw(10) << "Infected"
                 << std::setw(10) << "Immune"
                 << std::setw(10) << "Deaths"
                 << std::setw(15) << "Hospitalized"
                 << std::setw(15) << "Ventilated"
                 << std::setw(10) << "ICU"
                 << std::setw(10) << "Exposed"
                 << std::setw(15) << "Asymptomatic"
                 << std::setw(15) << "Presymptomatic"
                 << std::setw(15) << "Symptomatic\n";

            File.flush();

            File.close();

            if (!File.good()) {
                amrex::Abort("problem writing output file");
            }
        }
    }

    amrex::Vector< std::unique_ptr<MultiFab> > disease_stats;
    disease_stats.resize(params.num_diseases);
    for (int d = 0; d < params.num_diseases; d++) {
        disease_stats[d] = std::make_unique<MultiFab>(ba, dm, 4, 0);
        disease_stats[d]->setVal(0);
    }

    MultiFab mask_behavior(ba, dm, 1, 0);
    mask_behavior.setVal(1);

    AgentContainer pc(geom, dm, ba, params.num_diseases, params.disease_names, params.fast);

    {
        BL_PROFILE_REGION("Initialization");
        if (params.ic_type == ICType::Census) {
            censusData.initAgents(pc, params.nborhood_size);
            censusData.read_workerflow(pc, params.workerflow_filename, params.workgroup_size);
            if (params.initial_case_type[0] == "file") {
<<<<<<< HEAD
                censusData.setInitialCasesFromFile(pc, cases, params.disease_names);
            } else if (params.initial_case_type[0] == "random") {
                censusData.setInitialCasesRandom(pc, params.num_initial_cases, params.disease_names);
            } else if (params.initial_case_type[0] == "fixed") {
                censusData.setInitialCasesFixed(pc, params.num_initial_cases, params.disease_names);
=======
                censusData.setInitialCasesFromFile(pc, cases, params.disease_names, params.fast);
            } else {
                censusData.setInitialCasesRandom(pc, params.num_initial_cases, params.disease_names, params.fast);
>>>>>>> 3163a61b
            }
        } else if (params.ic_type == ICType::UrbanPop) {
            Abort("UrbanPop not yet implemented");
        } else {
            Abort("Unimplemented ic_type");
        }
    }

    std::vector<int>  step_of_peak(params.num_diseases, 0);
    std::vector<Long> num_infected_peak(params.num_diseases, 0);
    std::vector<Long> cumulative_deaths(params.num_diseases, 0);
    for (int d = 0; d < params.num_diseases; d++) {
        auto counts = pc.getTotals(d);
        if (counts[1] > num_infected_peak[d]) {
            num_infected_peak[d] = counts[1];
            step_of_peak[d] = 0;
        }
        cumulative_deaths[d] = counts[4];
    }

    amrex::Real cur_time = 0;
    {
        BL_PROFILE_REGION("Evolution");
        for (int i = 0; i < params.nsteps; ++i)
        {
            amrex::Print() << "Simulating day " << i << " " << std::flush;

            if ((params.plot_int > 0) && (i % params.plot_int == 0)) {
                ExaEpi::IO::writePlotFile(pc, censusData, params.num_diseases, params.disease_names, cur_time, i);
            }

            if ((params.aggregated_diag_int > 0) && (i % params.aggregated_diag_int == 0)) {
                ExaEpi::IO::writeFIPSData(pc, censusData, params.aggregated_diag_prefix, params.num_diseases, params.disease_names, i);
            }

            // Update agents' disease status
            pc.updateStatus(disease_stats);

            for (int d = 0; d < params.num_diseases; d++) {
                auto counts = pc.getTotals(d);
                if (counts[1] > num_infected_peak[d]) {
                    num_infected_peak[d] = counts[1];
                    step_of_peak[d] = i;
                }
                cumulative_deaths[d] = counts[4];

                Real mmc[4] = {0, 0, 0, 0};
#ifdef AMREX_USE_GPU
                if (Gpu::inLaunchRegion()) {
                    auto const& ma = disease_stats[d]->const_arrays();
                    GpuTuple<Real,Real,Real,Real> mm = ParReduce(
                             TypeList<ReduceOpSum,ReduceOpSum,ReduceOpSum,ReduceOpSum>{},
                             TypeList<Real,Real,Real,Real>{},
                             *(disease_stats[d]), IntVect(0, 0),
                             [=] AMREX_GPU_DEVICE (int box_no, int ii, int jj, int kk) noexcept
                             -> GpuTuple<Real,Real,Real,Real>
                             {
                                 return { ma[box_no](ii,jj,kk,0),
                                          ma[box_no](ii,jj,kk,1),
                                          ma[box_no](ii,jj,kk,2),
                                          ma[box_no](ii,jj,kk,3) };
                             });
                    mmc[0] = amrex::get<0>(mm);
                    mmc[1] = amrex::get<1>(mm);
                    mmc[2] = amrex::get<2>(mm);
                    mmc[3] = amrex::get<3>(mm);
                } else
#endif
                    {
#ifdef AMREX_USE_OMP
#pragma omp parallel if (!system::regtest_reduction) reduction(+:mmc[:4])
#endif
                        for (MFIter mfi(*(disease_stats[d]),true); mfi.isValid(); ++mfi)
                        {
                            Box const& bx = mfi.tilebox();
                            auto const& dfab = disease_stats[d]->const_array(mfi);
                            AMREX_LOOP_3D(bx, ii, jj, kk,
                            {
                                mmc[0] += dfab(ii,jj,kk,0);
                                mmc[1] += dfab(ii,jj,kk,1);
                                mmc[2] += dfab(ii,jj,kk,2);
                                mmc[3] += dfab(ii,jj,kk,3);
                            });
                        }
                    }

                ParallelDescriptor::ReduceRealSum(&mmc[0], 4,
                                                  ParallelDescriptor::IOProcessorNumber());

                if (ParallelDescriptor::IOProcessor())
                {
                    amrex::Print() << " " << counts[1] << " infected, " << counts[4] << " deaths\n";

                    // total number of deaths computed on agents and on mesh should be the same...
                    if (mmc[3] != counts[4]) {
                        amrex::Print() << mmc[3] << " " << counts[4] << "\n";
                    }
                    AMREX_ALWAYS_ASSERT(mmc[3] == counts[4]);

                    // the total number of infected should equal the sum of
                    //     exposed but not infectious
                    //     infectious and asymptomatic
                    //     infectious and pre-symptomatic
                    //     infectious and symptomatic
                    AMREX_ALWAYS_ASSERT(counts[1] == counts[5] + counts[6] + counts[7] + counts[8]);

                    std::ofstream File;
                    File.open(output_filename[d].c_str(), std::ios::out|std::ios::app);

                    if (!File.good()) {
                        amrex::FileOpenFailed(output_filename[d]);
                    }

                    File << std::setw(5) << i
                         << std::setw(10) << counts[0]
                         << std::setw(10) << counts[1]
                         << std::setw(10) << counts[2]
                         << std::setw(10) << counts[4]
                         << std::setw(15) << mmc[0]
                         << std::setw(15) << mmc[1]
                         << std::setw(10) << mmc[2]
                         << std::setw(10) << counts[5]
                         << std::setw(15) << counts[6]
                         << std::setw(15) << counts[7]
                         << std::setw(15) << counts[8] << "\n";

                    File.flush();

                    File.close();

                    if (!File.good()) {
                        amrex::Abort("problem writing output file");
                    }
                }
            }

            if (params.shelter_start > 0 && params.shelter_start == i) {
                pc.shelterStart();
            }

            if (params.shelter_start > 0 && params.shelter_start + params.shelter_length == i) {
                pc.shelterStop();
            }

            if ((params.random_travel_int > 0) && (i % params.random_travel_int == 0)) {
<<<<<<< HEAD
                pc.moveRandomTravel();
                using SrcData = AgentContainer::ParticleTileType::ConstParticleTileDataType;
                on_travel_pc.copyParticles(pc,
                                           [=] AMREX_GPU_HOST_DEVICE (const SrcData& src, int ip) {
                                               return (src.m_idata[IntIdx::random_travel][ip] >= 0);
                                           });
=======
                pc.moveRandomTravel(params.random_travel_prob);
>>>>>>> 3163a61b
            }

            // Typical day
            pc.morningCommute(mask_behavior);
            pc.interactDay(mask_behavior);
            pc.eveningCommute(mask_behavior);
            pc.interactEvening(mask_behavior);
            pc.interactNight(mask_behavior);

            if ((params.random_travel_int > 0) && (i % params.random_travel_int == 0)) {
                pc.returnRandomTravel();
            }

            // Infect agents based on their interactions
            pc.infectAgents();

            cur_time += 1.0_rt; // time step is one day
        }
    }

    if (params.num_diseases == 1) {
        amrex::Print() << "\n \n";
        amrex::Print() << "Peak number of infected: " << num_infected_peak[0] << "\n";
        amrex::Print() << "Day of peak: " << step_of_peak[0] << "\n";
        amrex::Print() << "Cumulative deaths: " << cumulative_deaths[0] << "\n";
        amrex::Print() << "\n \n";
    } else {
        amrex::Print() << "\n \n";
        for (int d = 0; d < params.num_diseases; d++) {
            amrex::Print() << "Disease " << params.disease_names[d] << ":\n";
            amrex::Print() << "    Peak number of infected: " << num_infected_peak[d] << "\n";
            amrex::Print() << "    Day of peak: " << step_of_peak[d] << "\n";
            amrex::Print() << "    Cumulative deaths: " << cumulative_deaths[d] << "\n";
        }
        amrex::Print() << "\n \n";
    }

    if (params.plot_int > 0) {
        ExaEpi::IO::writePlotFile(pc, censusData, params.num_diseases, params.disease_names, cur_time, params.nsteps);
    }

    if ((params.aggregated_diag_int > 0) && (params.nsteps % params.aggregated_diag_int == 0)) {
        ExaEpi::IO::writeFIPSData(pc, censusData, params.aggregated_diag_prefix, params.num_diseases,
                                  params.disease_names, params.nsteps);
    }
}<|MERGE_RESOLUTION|>--- conflicted
+++ resolved
@@ -113,7 +113,6 @@
     BoxArray ba;
     DistributionMapping dm;
     CensusData censusData;
-<<<<<<< HEAD
     UrbanPopData urbanPopData;
 
     if (params.ic_type == ICType::Census) {
@@ -121,10 +120,6 @@
     } else if (params.ic_type == ICType::UrbanPop) {
         urbanPopData.init(params, geom, ba, dm);
         return;
-=======
-    if (params.ic_type == ICType::Census) {
-        censusData.init(params, geom, ba, dm);
->>>>>>> 3163a61b
     }
 
     // The default output filename is:
@@ -193,17 +188,9 @@
             censusData.initAgents(pc, params.nborhood_size);
             censusData.read_workerflow(pc, params.workerflow_filename, params.workgroup_size);
             if (params.initial_case_type[0] == "file") {
-<<<<<<< HEAD
-                censusData.setInitialCasesFromFile(pc, cases, params.disease_names);
-            } else if (params.initial_case_type[0] == "random") {
-                censusData.setInitialCasesRandom(pc, params.num_initial_cases, params.disease_names);
-            } else if (params.initial_case_type[0] == "fixed") {
-                censusData.setInitialCasesFixed(pc, params.num_initial_cases, params.disease_names);
-=======
                 censusData.setInitialCasesFromFile(pc, cases, params.disease_names, params.fast);
             } else {
                 censusData.setInitialCasesRandom(pc, params.num_initial_cases, params.disease_names, params.fast);
->>>>>>> 3163a61b
             }
         } else if (params.ic_type == ICType::UrbanPop) {
             Abort("UrbanPop not yet implemented");
@@ -349,16 +336,7 @@
             }
 
             if ((params.random_travel_int > 0) && (i % params.random_travel_int == 0)) {
-<<<<<<< HEAD
-                pc.moveRandomTravel();
-                using SrcData = AgentContainer::ParticleTileType::ConstParticleTileDataType;
-                on_travel_pc.copyParticles(pc,
-                                           [=] AMREX_GPU_HOST_DEVICE (const SrcData& src, int ip) {
-                                               return (src.m_idata[IntIdx::random_travel][ip] >= 0);
-                                           });
-=======
                 pc.moveRandomTravel(params.random_travel_prob);
->>>>>>> 3163a61b
             }
 
             // Typical day
