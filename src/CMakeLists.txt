--- conflicted
+++ resolved
@@ -19,14 +19,8 @@
          InteractionModel.H
          #InteractionModGeneric.H
          InteractionModHome.H
-<<<<<<< HEAD
-         InteractionModNborhood.H
-         InteractionModRandom.H
-         InteractionModAirTravel.H
-=======
          InteractionModHomeNborhood.H
          InteractionModWorkNborhood.H
->>>>>>> 673646ee
          InteractionModSchool.H
          InteractionModWork.H
          InteractionModelLibrary.H
