/*! @file AgentDefinitions.H
    \brief Contains some basic definitions for #AgentContainer
*/

#ifndef _AGENT_DEF_H_
#define _AGENT_DEF_H_

#include <AMReX_Particles.H>

namespace ExaEpi
{
    /*! Maximum number of diseases */
    const int max_num_diseases = 10;
}

/*! \brief Real-type SoA attributes of agent */
struct RealIdx
{
    enum {
        /* Disease counter starts after infection. */
        treatment_timer = 0,    /*!< Timer since hospital admission */
        nattribs                /*!< number of real-type attribute*/
    };
};

/*! \brief Disease-specific Real-type Runtime-SoA attributes of agent */
struct RealIdxDisease
{
    enum {
        /* Disease counter starts after infection. */
        disease_counter = 0,    /*!< Counter since start of infection */
        prob,                   /*!< Probability of infection */
        incubation_period,      /*!< Time until infectious */
        infectious_period,      /*!< Length of time infectious */
        symptomdev_period,      /*!< Time until symptoms would develop */
        nattribs                /*!< number of real-type attribute*/
    };
};

/*! \brief Integer-type SoA attributes of agent */
struct IntIdx
{
    enum {
        age_group = 0,  /*!< Age group (under 5, 5-17, 18-29, 30-64, 65+) */
        family,         /*!< Family ID */
        home_i,         /*!< home location index */
        home_j          /*!< home location index */,
        work_i          /*!< work location index */,
        work_j          /*!< work location index */,
        nborhood,       /*!< home neighborhood ID */
        school,         /*!< school type (elementary, middle, high, none) */
        workgroup,      /*!< workgroup ID */
        work_nborhood,  /*!< work neighborhood ID */
        withdrawn,      /*!< quarantine status */
        nattribs        /*!< number of integer-type attribute */
    };
};

/*! \brief Disease-specific Integer-type Runtime-SoA attributes of agent */
struct IntIdxDisease
{
    enum {
        status = 0,     /*!< Disease status (#Status) */
        strain,         /*!< virus strain */
        symptomatic,    /*!< currently symptomatic? 0: no, but will be, 1: yes, 2: no, and will remain so until recovered */
        nattribs        /*!< number of integer-type attribute */
    };
};

/*! \brief Disease status */
struct Status
{
    enum {
        never = 0,   /*!< never infected */
        infected,    /*!< infected */
        immune,      /*!< no longer infected, immune. lasts 6 months. */
        susceptible, /*!< no longer infected, no longer immnune */
        dead         /*!< passed away */
    };
};

<<<<<<< HEAD
/*! \brief Compute index offsets for runtime int-type disease attributes */
AMREX_GPU_HOST_DEVICE AMREX_FORCE_INLINE
int i0 ( const int a_d /*!< Disease index */)
{
    return a_d*IntIdxDisease::nattribs;
}

/*! \brief Compute index offsets for runtime real-type disease attributes */
AMREX_GPU_HOST_DEVICE AMREX_FORCE_INLINE
int r0 ( const int a_d /*!< Disease index */)
{
    return a_d*RealIdxDisease::nattribs;
}
=======
/*! \brief Disease status */
struct SymptomStatus
{
    enum {
        presymptomatic = 0, /*!< asymptomatic but will develop symptoms */
        symptomatic,        /*!< Infectious and symptomatic */
        asymptomatic        /*!< asymptomatic and will remain so */
    };
};
>>>>>>> 8faa65a2

/*! \brief Is an agent infected but not infectious? */
template <typename PTDType>
AMREX_GPU_DEVICE AMREX_FORCE_INLINE
bool notInfectiousButInfected ( const int      a_idx, /*!< Agent index */
                                const PTDType& a_ptd, /*!< Particle tile data */
                                const int      a_d    /*!< Disease index */ )
{
    return (    (a_ptd.m_runtime_idata[i0(a_d)+IntIdxDisease::status][a_idx] == Status::infected)
             && (a_ptd.m_runtime_rdata[r0(a_d)+RealIdxDisease::disease_counter][a_idx]
                 <= a_ptd.m_runtime_rdata[r0(a_d)+RealIdxDisease::incubation_period][a_idx]) );
}

/*! \brief Is an agent infectious? */
template <typename PTDType>
AMREX_GPU_DEVICE AMREX_FORCE_INLINE
bool isInfectious ( const int      a_idx, /*!< Agent index */
                    const PTDType& a_ptd, /*!< Particle tile data */
                    const int      a_d    /*!< Disease index */ )
{
    return (   (a_ptd.m_runtime_idata[i0(a_d)+IntIdxDisease::status][a_idx] == Status::infected)
            && (a_ptd.m_runtime_rdata[r0(a_d)+RealIdxDisease::disease_counter][a_idx]
                >= a_ptd.m_runtime_rdata[r0(a_d)+RealIdxDisease::incubation_period][a_idx]) );
}

/*! \brief Is an agent susceptible? */
template <typename PTDType>
AMREX_GPU_DEVICE AMREX_FORCE_INLINE
bool isSusceptible ( const int      a_idx, /*!< Agent index */
                     const PTDType& a_ptd, /*!< Particle tile data */
                     const int      a_d    /*!< Disease index */ )
{
    return (   (a_ptd.m_runtime_idata[i0(a_d)+IntIdxDisease::status][a_idx] != Status::immune)
            && (a_ptd.m_runtime_idata[i0(a_d)+IntIdxDisease::status][a_idx] != Status::dead)
            && (a_ptd.m_runtime_idata[i0(a_d)+IntIdxDisease::status][a_idx] != Status::infected) );
}

/*! \brief Is an agent not susceptible (i.e., dead, immune, or already infected)? */
template <typename PTDType>
AMREX_GPU_DEVICE AMREX_FORCE_INLINE
bool notSusceptible ( const int      a_idx, /*!< Agent index */
                      const PTDType& a_ptd, /*!< Particle tile data */
                     const int       a_d    /*!< Disease index */ )
{
    return (   (a_ptd.m_runtime_idata[i0(a_d)+IntIdxDisease::status][a_idx] == Status::immune)
            || (a_ptd.m_runtime_idata[i0(a_d)+IntIdxDisease::status][a_idx] == Status::dead)
            || (a_ptd.m_runtime_idata[i0(a_d)+IntIdxDisease::status][a_idx] == Status::infected) );
}

#endif
<|MERGE_RESOLUTION|>--- conflicted
+++ resolved
@@ -79,7 +79,6 @@
     };
 };
 
-<<<<<<< HEAD
 /*! \brief Compute index offsets for runtime int-type disease attributes */
 AMREX_GPU_HOST_DEVICE AMREX_FORCE_INLINE
 int i0 ( const int a_d /*!< Disease index */)
@@ -93,7 +92,7 @@
 {
     return a_d*RealIdxDisease::nattribs;
 }
-=======
+
 /*! \brief Disease status */
 struct SymptomStatus
 {
@@ -103,7 +102,6 @@
         asymptomatic        /*!< asymptomatic and will remain so */
     };
 };
->>>>>>> 8faa65a2
 
 /*! \brief Is an agent infected but not infectious? */
 template <typename PTDType>
