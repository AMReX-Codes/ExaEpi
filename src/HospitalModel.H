/*! @file HospitalModel.H
 * \brief Contains the class describing agent interactions at a hospital
 */

#ifndef _HOSPITAL_MODEL_H_
#define _HOSPITAL_MODEL_H_

#include "InteractionModel.H"
#include "DiseaseParm.H"
#include "AgentDefinitions.H"

using namespace amrex;

/*! \brief Class describing agent interactions and treatment at hospital */
template <typename PCType, typename PTDType, typename PType>
class HospitalModel : public InteractionModel<PCType, PTDType, PType>
{
    public:

        /*! \brief null constructor */
<<<<<<< HEAD
        HospitalModel () : InteractionModel<PCType, PTDType, PType>() {}
=======
        HospitalModel (bool _fast_bin) : InteractionModel<PCType, PTDType, PType>(_fast_bin) {}
>>>>>>> 334a4160

        /*! \brief default destructor */
        virtual ~HospitalModel () = default;

        /*! \brief Simulate agent interaction at hospital */
        virtual void interactAgents (PCType&, MultiFab&) override
        {
            // not yet implemented
        }

        using MFPtr = std::unique_ptr<MultiFab>;
        using MFPtrVec = std::vector<MFPtr>;

        /*! \brief Simulate treatment of agents in a hospital */
        virtual void treatAgents (PCType&, MFPtrVec&);

    protected:

    private:
};

/*! Simulate the treatment of agents and interactions between agents at a hospital
   and compute the infection probability for each agent:

    + For each agent *i*:
      + If the agent is not hospitalized, do nothing.
      + Else: implement the treatment
              discharge once treatment is complete
*/
template <typename PCType, typename PTDType, typename PType>
void HospitalModel<PCType, PTDType, PType>::treatAgents(PCType& a_agents, /*!< Agent container */
                                                        MFPtrVec& a_dstats /*!< disease stats */ )
{
    BL_PROFILE("HospitalModel::interactAgents");
    int n_disease = a_agents.numDiseases();

    for (int lev = 0; lev < a_agents.numLevels(); ++lev)
    {
        const auto dx = a_agents.Geom(lev).CellSizeArray();
        auto& plev  = a_agents.GetParticles(lev);

#ifdef AMREX_USE_OMP
#pragma omp parallel if (Gpu::notInLaunchRegion())
#endif
        for(MFIter mfi = a_agents.MakeMFIter(lev, TilingIfNotGPU()); mfi.isValid(); ++mfi)
        {
            int gid = mfi.index();
            int tid = mfi.LocalTileIndex();
            auto& ptile = plev[std::make_pair(gid, tid)];
            const auto& ptd = ptile.getParticleTileData();
            auto& soa   = ptile.GetStructOfArrays();
            auto& aos   = ptile.GetArrayOfStructs();
            PType* pstruct = &(aos[0]);
            const auto np = ptile.numParticles();

            auto age_group_ptr = soa.GetIntData(IntIdx::age_group).data();
            auto withdrawn_ptr = soa.GetIntData(IntIdx::withdrawn).data();
            auto home_i_ptr = soa.GetIntData(IntIdx::home_i).data();
            auto home_j_ptr = soa.GetIntData(IntIdx::home_j).data();
            auto hosp_i_ptr = soa.GetIntData(IntIdx::hosp_i).data();
            auto hosp_j_ptr = soa.GetIntData(IntIdx::hosp_j).data();

            int i_RT = IntIdx::nattribs;
            int r_RT = RealIdx::nattribs;

            GpuArray<int*,ExaEpi::max_num_diseases> status_ptrs, symptomatic_ptrs;
            GpuArray<ParticleReal*,ExaEpi::max_num_diseases> counter_ptrs, timer_ptrs, incub_per_ptrs;
            for (int d = 0; d < n_disease; d++) {
                status_ptrs[d] = soa.GetIntData(i_RT+i0(d)+IntIdxDisease::status).data();
                symptomatic_ptrs[d] = soa.GetIntData(i_RT+i0(d)+IntIdxDisease::symptomatic).data();
                counter_ptrs[d] = soa.GetRealData(r_RT+r0(d)+RealIdxDisease::disease_counter).data();
                timer_ptrs[d] = soa.GetRealData(r_RT+r0(d)+RealIdxDisease::treatment_timer).data();
                incub_per_ptrs[d] = soa.GetRealData(r_RT+r0(d)+RealIdxDisease::incubation_period).data();
            }

            Gpu::DeviceVector<int> is_alive;
            is_alive.resize(np);
            auto is_alive_ptr = is_alive.data();

            Gpu::DeviceVector<int> flag_status;
            flag_status.resize(np);
            auto flag_status_ptr = flag_status.data();

            ParallelFor( np, [=] AMREX_GPU_DEVICE (int i) noexcept
            {
                // if status_ptr for any one disease is dead, they should all be dead
                if (status_ptrs[0][i] == Status::dead) {
                    is_alive_ptr[i] = 0;
                    for (int d = 1; d < n_disease; d++) {
                        AMREX_ALWAYS_ASSERT(status_ptrs[d][i] == Status::dead);
                    }
                } else {
                    is_alive_ptr[i] = 1;
                    for (int d = 1; d < n_disease; d++) {
                        AMREX_ALWAYS_ASSERT(status_ptrs[d][i] != Status::dead);
                    }
                }

                flag_status_ptr[i] = 0; // 0: nothing changed on this day
            });
            Gpu::synchronize();

            for (int d = 0; d < n_disease; d++) {

                auto* disease_parm_h = a_agents.getDiseaseParameters_h(d);
                auto immune_length_mean = disease_parm_h->immune_length_mean;
                auto immune_length_std = disease_parm_h->immune_length_std;
                auto* disease_parm_d = a_agents.getDiseaseParameters_d(d);

                ParallelForRNG( np,
                                [=] AMREX_GPU_DEVICE (int i, RandomEngine const& engine)
                                noexcept
                {
                    if ( !isHospitalized(i, ptd) )  {
                        // agent is not in hospital
                        return;
                    }
                    if (counter_ptrs[d][i] == Math::ceil(incub_per_ptrs[d][i])) {
                        // agent just started treatment
                        return;
                    }
                    if ( timer_ptrs[d][i] == 0) {
                        // agent has recovered/died from disease d
                        return;
                    }
                    if ( is_alive_ptr[i] == 0) {
                        // agent is dead
                        return;
                    }

                    AMREX_ALWAYS_ASSERT(status_ptrs[d][i] == Status::infected);
                    timer_ptrs[d][i] -= 1.0_rt;
                    if (timer_ptrs[d][i] == 0) {
                        disease_parm_d->check_survival( is_alive_ptr[i],
                                                        age_group_ptr[i],
                                                        2.0_rt,
                                                        engine );
                        flag_status_ptr[i] = DiseaseStats::hospitalization + 1;
                        if (is_alive_ptr[i] == 0) {
                            flag_status_ptr[i] *= -1;
                            status_ptrs[d][i] = Status::dead;
                        } else {
                            // If alive, hospitalized patient recovers
                            status_ptrs[d][i] = Status::immune;
                            counter_ptrs[d][i] = amrex::RandomNormal(immune_length_mean, immune_length_std, engine);
                            symptomatic_ptrs[d][i] = SymptomStatus::presymptomatic;
                            withdrawn_ptr[i] = 0;
                            timer_ptrs[d][i] = 0.0_rt;
                        }
                    }
                    if (timer_ptrs[d][i] == disease_parm_d->m_t_hosp_offset) {
                        disease_parm_d->check_survival( is_alive_ptr[i],
                                                        age_group_ptr[i],
                                                        1.0_rt,
                                                        engine );
                        flag_status_ptr[i] = DiseaseStats::ICU + 1;
                        if (is_alive_ptr[i] == 0) {
                            flag_status_ptr[i] *= -1;
                            status_ptrs[d][i] = Status::dead;
                        } else {
                            // If alive, hospitalized patient recovers
                            status_ptrs[d][i] = Status::immune;
                            counter_ptrs[d][i] = (immune_length_mean - immune_length_std)
                                             + 2.0_rt*immune_length_std*Random(engine);
                            symptomatic_ptrs[d][i] = SymptomStatus::presymptomatic;
                            withdrawn_ptr[i] = 0;
                            timer_ptrs[d][i] = 0.0_rt;
                        }
                    }
                    if (timer_ptrs[d][i] == 2*disease_parm_d->m_t_hosp_offset) {
                        disease_parm_d->check_survival( is_alive_ptr[i],
                                                        age_group_ptr[i],
                                                        0.0_rt,
                                                        engine );
                        flag_status_ptr[i] = DiseaseStats::ventilator + 1;
                        if (is_alive_ptr[i] == 0) {
                            flag_status_ptr[i] *= -1;
                            status_ptrs[d][i] = Status::dead;
                        } else {
                            // If alive, hospitalized patient recovers
                            status_ptrs[d][i] = Status::immune;
                            counter_ptrs[d][i] = (immune_length_mean - immune_length_std)
                                             + 2.0_rt*immune_length_std*Random(engine);
                            symptomatic_ptrs[d][i] = SymptomStatus::presymptomatic;
                            withdrawn_ptr[i] = 0;
                            timer_ptrs[d][i] = 0.0_rt;
                        }
                    }
                });
                Gpu::synchronize();
            }

            ParallelFor( np, [=] AMREX_GPU_DEVICE (int i) noexcept
            {
                if ( !isHospitalized(i, ptd) )  { return; }

                if (is_alive_ptr[i] == 0) {

                    // agent has died
                    for (int d = 0; d < n_disease; d++) {
                        status_ptrs[d][i] = Status::dead;
                    }
                    hosp_i_ptr[i] = -1;
                    hosp_j_ptr[i] = -1;
                    withdrawn_ptr[i] = 0;

                } else {

                    // check if agent can be discharged from hospital
                    ParticleReal sum_timers = 0;
                    for (int d = 0; d < n_disease; d++) {
                        sum_timers += timer_ptrs[d][i];
                    }
                    if (sum_timers == 0) {
                        // discharge patient
                        hosp_i_ptr[i] = -1;
                        hosp_j_ptr[i] = -1;
                        withdrawn_ptr[i] = 0;
                        PType& p = pstruct[i];
                        p.pos(0) = (home_i_ptr[i] + 0.5_prt)*dx[0];
                        p.pos(1) = (home_j_ptr[i] + 0.5_prt)*dx[1];
                    }
                }

            });
            Gpu::synchronize();

            for (int d = 0; d < n_disease; d++) {
                auto ds_arr = (*a_dstats[d])[mfi].array();
                ParallelFor( np, [=] AMREX_GPU_DEVICE (int i) noexcept
                {
                    if (flag_status_ptr[i] < 0) {
                        Gpu::Atomic::AddNoRet( &ds_arr(  home_i_ptr[i],
                                                         home_j_ptr[i],
                                                         0,
                                                         DiseaseStats::death),
                                               1.0_rt );
                    }
                    if (std::abs(flag_status_ptr[i]) > DiseaseStats::hospitalization) {
                        Gpu::Atomic::AddNoRet( &ds_arr(  home_i_ptr[i],
                                                         home_j_ptr[i],
                                                         0,
                                                         DiseaseStats::hospitalization ),
                                               -1.0_rt );
                    }
                    if (std::abs(flag_status_ptr[i]) > DiseaseStats::ICU) {
                        Gpu::Atomic::AddNoRet( &ds_arr(  home_i_ptr[i],
                                                         home_j_ptr[i],
                                                         0,
                                                         DiseaseStats::ICU),
                                               -1.0_rt );
                    }
                    if (std::abs(flag_status_ptr[i]) > DiseaseStats::ventilator) {
                        Gpu::Atomic::AddNoRet( &ds_arr(  home_i_ptr[i],
                                                         home_j_ptr[i],
                                                         0,
                                                         DiseaseStats::ventilator ),
                                               -1.0_rt );
                    }
                });
                Gpu::synchronize();
            }

        }
    }
}

#endif<|MERGE_RESOLUTION|>--- conflicted
+++ resolved
@@ -18,11 +18,7 @@
     public:
 
         /*! \brief null constructor */
-<<<<<<< HEAD
-        HospitalModel () : InteractionModel<PCType, PTDType, PType>() {}
-=======
         HospitalModel (bool _fast_bin) : InteractionModel<PCType, PTDType, PType>(_fast_bin) {}
->>>>>>> 334a4160
 
         /*! \brief default destructor */
         virtual ~HospitalModel () = default;
