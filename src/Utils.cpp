--- conflicted
+++ resolved
@@ -41,9 +41,6 @@
 
     params.num_diseases = 1;
     pp.query("number_of_diseases", params.num_diseases);
-<<<<<<< HEAD
-    params.initial_case_type.resize(params.num_diseases);
-=======
 
     params.disease_names.resize(params.num_diseases);
     for (int d = 0; d < params.num_diseases; d++) {
@@ -54,7 +51,6 @@
     params.initial_case_type.resize(params.num_diseases);
     params.num_initial_cases.resize(params.num_diseases);
     params.case_filename.resize(params.num_diseases);
->>>>>>> 81f6b507
 
     std::string ic_type = "demo";
     pp.query( "ic_type", ic_type );
@@ -65,12 +61,6 @@
         pp.get("census_filename", params.census_filename);
         pp.get("workerflow_filename", params.workerflow_filename);
         pp.getarr("initial_case_type", params.initial_case_type,0,params.num_diseases);
-<<<<<<< HEAD
-        if (params.initial_case_type[0] == "file") {
-            pp.get("case_filename", params.case_filename);
-        } else if (params.initial_case_type[0] == "random") {
-            pp.get("num_initial_cases", params.num_initial_cases);
-=======
         if (params.num_diseases == 1) {
             if (params.initial_case_type[0] == "file") {
                 if (pp.contains("case_filename")) {
@@ -89,7 +79,6 @@
             } else {
                 amrex::Abort("initial case type not recognized");
             }
->>>>>>> 81f6b507
         } else {
             for (int d = 0; d < params.num_diseases; d++) {
                 if (params.initial_case_type[d] == "file") {
