/*! @file InteractionModel.H
    \brief Defines interaction model base class */

#ifndef _INTERACTION_MODEL_H_
#define _INTERACTION_MODEL_H_

#include <map>
#include <string>

#include <AMReX_BoxArray.H>
#include <AMReX_DistributionMapping.H>
#include <AMReX_Geometry.H>
#include <AMReX_GpuDevice.H>
#include <AMReX_IntVect.H>
#include <AMReX_MultiFab.H>
#include <AMReX_Particles.H>
#include "AgentDefinitions.H"

using namespace amrex;

namespace ExaEpi
{
    /*! \brief Name of models */
    namespace InteractionNames
    {
        // The generic model is never used.
        //const std::string generic = "generic";
        const std::string home = "home";
        const std::string work = "work";
        const std::string school = "school";
        const std::string home_nborhood = "home_neighborhood";
        const std::string work_nborhood = "work_neighborhood";
        const std::string transit = "transit";
        const std::string random = "random";
    }
}

/*! \brief Base class for defining interaction models
 *
 *  Contains things that are common to all interaction model classes.
 *  + The member data pointers are used to temporarily point to the SoA attributes of
 *    the agents for a given level and MFIter; for the various interaction models
 *    inheriting from this class, InteractionModel::getAgentAttribs() is called
 *    to set these pointers before using them.
 */
template <typename PCType /*!< agent container type */,
          typename PTDType /*!< agent container tile data type */,
          typename PType /*!< agent type */>
class InteractionModel
{
    public:

        /*! \brief null constructor */
        InteractionModel<PCType, PTDType, PType> () {}

        /*! \brief default destructor */
        virtual ~InteractionModel<PCType, PTDType, PType> () = default;

        /*! \brief Interact agents for a model */
        virtual void interactAgents(PCType&, MultiFab&) = 0;

};

template <typename PTDType>
class GetCommunityIndex
{
    public:

        GetCommunityIndex (const Geometry &geom, const Box &_valid_box) :  valid_box(_valid_box) {
            dxi = geom.InvCellSizeArray();
            plo = geom.ProbLoArray();
            domain = geom.Domain();
            bin_size = {AMREX_D_DECL(1, 1, 1)};
        }

        AMREX_GPU_HOST_DEVICE
        int operator() (const PTDType& ptd, int i) const noexcept {
            Box tbx;
            auto iv = getParticleCell(ptd, i, plo, dxi, domain);
            return getTileIndex(iv, valid_box, true, bin_size, tbx);
        }

        AMREX_GPU_HOST_DEVICE
        int max() {
            return numTilesInBox(valid_box, true, bin_size);
        }


    private:

        GpuArray<Real,AMREX_SPACEDIM> plo;
        GpuArray<Real,AMREX_SPACEDIM> dxi;
        Box domain;
        IntVect bin_size;
        Box valid_box;
};


<<<<<<< HEAD
/*! Simulate the interactions between agents at home and compute
    the infection probability for each agent:

    + Create bins of agents if not already created (see
      #amrex::GetParticleBin, #amrex::DenseBins):
      + The bin size is 1 cell
      + #amrex::GetParticleBin maps a particle to its bin index
      + amrex::DenseBins::build() creates the bin-sorted array of particle indices and
        the offset array for each bin (where the offset of a bin is its starting location
        in the bin-sorted array of particle indices).

    + For each agent *i* in the bin-sorted array of agents:
      + Find its bin and the range of indices in the bin-sorted array for agents in its bin
      + If the agent is #Status::immune, do nothing.
      + If the agent is #Status::infected with the number of days infected (RealIdxDisease::disease_counter)
        less than the incubation length, do nothing.
      + Else, for each agent *j* in the same bin:
        + If the agent is #Status::immune, do nothing.
        + If the agent is #Status::infected with the number of days infected (RealIdxDisease::disease_counter)
          less than the incubation length, do nothing.
        + Else if *i* is not infected and *j* is infected, compute probability of *i* getting infected
          from *j* (see below).

    Summary of how the probability of agent A getting infected from agent B is computed:
    + Compute infection probability reduction factor from vaccine efficacy (#DiseaseParm::vac_eff)
    + Within family - if their IntIdx::nborhood and IntIdx::family indices are same,
      and the agents are at home:
      + If B is a child, use the appropriate transmission probability (#DiseaseParm::xmit_child_SC or
        #DiseaseParm::xmit_child) depending on whether B goes to school or not (#IntIdx::school)
      + If B is an adult, use the appropriate transmission probability (#DiseaseParm::xmit_adult_SC or
        #DiseaseParm::xmit_adult) depending on whether B works at a school or not (#IntIdx::school)
*/
template <typename IModel, typename AgentContainer, typename PTDType, typename CandidateFunc, typename BinaryInteractionFunc>
void interactAgentsImpl(IModel &interaction_model, AgentContainer& agents, int bin_idx)
{
    BL_PROFILE("interactAgentsimpl");
    int n_disease = agents.numDiseases();
    IntVect bin_size = {AMREX_D_DECL(1, 1, 1)};
    CandidateFunc isCandidate;
    BinaryInteractionFunc binaryInteraction;

    for (int lev = 0; lev < agents.numLevels(); ++lev)
    {
#ifdef AMREX_USE_OMP
#pragma omp parallel if (Gpu::notInLaunchRegion())
#endif
        for (MFIter mfi = agents.MakeMFIter(lev, TilingIfNotGPU()); mfi.isValid(); ++mfi) {
            auto& ptile = agents.ParticlesAt(lev, mfi);
            const auto& ptd = ptile.getParticleTileData();
            const auto np = ptile.GetArrayOfStructs().numParticles();
            auto& soa = ptile.GetStructOfArrays();
            auto num_tiles = numTilesInBox(mfi.validbox(), true, bin_size);

            int max_group = 0;
            if (bin_idx != -1) {
                max_group = agents.getMaxGroup(bin_idx);
#ifdef DEBUG
                auto bingroup_ptr = soa.GetIntData(bin_idx).data();
                ParallelFor(np, [=] AMREX_GPU_DEVICE (int i) noexcept {
                    AMREX_ASSERT(bingroup_ptr[i] <= max_group);
                });
#endif
            }
            max_group++;
            // max group should never be larger than the total number of particles
            AMREX_ALWAYS_ASSERT(max_group <= np);

            // agents are binned by community + another group. These values can change from one time step to the next so they
            // have to be recomputed (rebuild the bins) every time step
            Binner<PTDType> binner(agents.Geom(lev), bin_size, mfi.validbox(), max_group, bin_idx);
            auto [bins_ptr, found] = interaction_model.getBins({mfi.index(), mfi.LocalTileIndex()});
            // If Redistribute() changes the order of particles (the default), then we need to rebuild each time step
            //if (!found) {
                // FIXME: there should be a command-line option to switch between the GPU and serial versions
                // The GPU bin policy is faster, but non-deterministic.
                if (interaction_model.fast_bin)
                    bins_ptr->build(BinPolicy::GPU, np, ptd, num_tiles * max_group, binner);
                else
                    bins_ptr->build(BinPolicy::Serial, np, ptd, num_tiles * max_group, binner);
            //}

            AMREX_ALWAYS_ASSERT(bins_ptr->numBins() >= 0);
            auto inds = bins_ptr->permutationPtr();
            auto offsets = bins_ptr->offsetsPtr();

            for (int d = 0; d < n_disease; d++) {
                auto prob_ptr = soa.GetRealData(RealIdx::nattribs + r0(d) + RealIdxDisease::prob).data();
                auto lparm = agents.getDiseaseParameters_d(d);
                auto lparm_h = agents.getDiseaseParameters_h(d);
                Real scale = 1.0_prt;  // TODO this should vary based on cell
                Real infect = lparm_h->infect * (1.0_rt - lparm_h->vac_eff);

                ParallelFor(bins_ptr->numItems(), [=] AMREX_GPU_DEVICE (int ii) noexcept {
                    auto infectious_i = inds[ii];
                    int i_cell = binner(ptd, infectious_i);
                    auto cell_start = offsets[i_cell];
                    auto cell_stop = offsets[i_cell + 1];
                    AMREX_ALWAYS_ASSERT((Long)infectious_i < np);
                    // Doing infectious first requires an atomic operation for GPUs, but generally requires far fewer operations
                    // because there are usually more susceptible agents than infectious. This can be a large performance
                    // difference for CPU only runs.
                    if (isInfectious(infectious_i, ptd, d) && isCandidate(infectious_i, ptd)) {
                        //Real i_mask = mask_arr(home_i_ptr[i], home_j_ptr[i], 0);
                        for (auto jj = cell_start; jj < cell_stop; ++jj) {
                            auto susceptible_i = inds[jj];
                            AMREX_ALWAYS_ASSERT((Long)susceptible_i < np);
                            if (infectious_i != susceptible_i &&
                                isSusceptible(susceptible_i, ptd, d) &&
                                isCandidate(susceptible_i, ptd)) {
                                ParticleReal prob = 1.0_prt - infect * binaryInteraction(infectious_i, susceptible_i, ptd, lparm, scale);
                                // The atomic operation is needed because we find all the susceptible for each infectious in turn.
                                // It can be eliminated by switching the order of infectious and susceptible.
                                Gpu::Atomic::Multiply(&prob_ptr[susceptible_i], prob);
                            }
                        }
                    }
                });
                Gpu::synchronize();
            }
        }
    }

}

=======
>>>>>>> ca9f9704

template <typename PTDType>
AMREX_GPU_DEVICE AMREX_FORCE_INLINE
Real infectProb(const PTDType &ptd, int infectious_i, int susceptible_i, const Real* xmit_SC, const Real* xmit) {
    // school < 0 means a child normally attends school, but not today
    if (ptd.m_idata[IntIdx::school][infectious_i] < 0) { // not attending school, use _SC contacts
        return xmit_SC[ptd.m_idata[IntIdx::age_group][susceptible_i]];
    } else {
        return xmit[ptd.m_idata[IntIdx::age_group][susceptible_i]];
    }
}


template <typename PTDType>
struct GetCommunityIndex
{
        GetCommunityIndex (const Geometry &geom, const Box &_valid_box) :  valid_box(_valid_box) {
            dxi = geom.InvCellSizeArray();
            plo = geom.ProbLoArray();
            domain = geom.Domain();
            bin_size = {AMREX_D_DECL(1, 1, 1)};
        }

        AMREX_GPU_HOST_DEVICE
        int operator() (const PTDType& ptd, int i) const noexcept {
            Box tbx;
            auto iv = getParticleCell(ptd, i, plo, dxi, domain);
            return getTileIndex(iv, valid_box, true, bin_size, tbx);
        }

        AMREX_GPU_HOST_DEVICE
        int max() {
            return numTilesInBox(valid_box, true, bin_size);
        }


    private:

        GpuArray<Real,AMREX_SPACEDIM> plo;
        GpuArray<Real,AMREX_SPACEDIM> dxi;
        Box domain;
        IntVect bin_size;
        Box valid_box;
};



#endif<|MERGE_RESOLUTION|>--- conflicted
+++ resolved
@@ -62,181 +62,6 @@
 };
 
 template <typename PTDType>
-class GetCommunityIndex
-{
-    public:
-
-        GetCommunityIndex (const Geometry &geom, const Box &_valid_box) :  valid_box(_valid_box) {
-            dxi = geom.InvCellSizeArray();
-            plo = geom.ProbLoArray();
-            domain = geom.Domain();
-            bin_size = {AMREX_D_DECL(1, 1, 1)};
-        }
-
-        AMREX_GPU_HOST_DEVICE
-        int operator() (const PTDType& ptd, int i) const noexcept {
-            Box tbx;
-            auto iv = getParticleCell(ptd, i, plo, dxi, domain);
-            return getTileIndex(iv, valid_box, true, bin_size, tbx);
-        }
-
-        AMREX_GPU_HOST_DEVICE
-        int max() {
-            return numTilesInBox(valid_box, true, bin_size);
-        }
-
-
-    private:
-
-        GpuArray<Real,AMREX_SPACEDIM> plo;
-        GpuArray<Real,AMREX_SPACEDIM> dxi;
-        Box domain;
-        IntVect bin_size;
-        Box valid_box;
-};
-
-
-<<<<<<< HEAD
-/*! Simulate the interactions between agents at home and compute
-    the infection probability for each agent:
-
-    + Create bins of agents if not already created (see
-      #amrex::GetParticleBin, #amrex::DenseBins):
-      + The bin size is 1 cell
-      + #amrex::GetParticleBin maps a particle to its bin index
-      + amrex::DenseBins::build() creates the bin-sorted array of particle indices and
-        the offset array for each bin (where the offset of a bin is its starting location
-        in the bin-sorted array of particle indices).
-
-    + For each agent *i* in the bin-sorted array of agents:
-      + Find its bin and the range of indices in the bin-sorted array for agents in its bin
-      + If the agent is #Status::immune, do nothing.
-      + If the agent is #Status::infected with the number of days infected (RealIdxDisease::disease_counter)
-        less than the incubation length, do nothing.
-      + Else, for each agent *j* in the same bin:
-        + If the agent is #Status::immune, do nothing.
-        + If the agent is #Status::infected with the number of days infected (RealIdxDisease::disease_counter)
-          less than the incubation length, do nothing.
-        + Else if *i* is not infected and *j* is infected, compute probability of *i* getting infected
-          from *j* (see below).
-
-    Summary of how the probability of agent A getting infected from agent B is computed:
-    + Compute infection probability reduction factor from vaccine efficacy (#DiseaseParm::vac_eff)
-    + Within family - if their IntIdx::nborhood and IntIdx::family indices are same,
-      and the agents are at home:
-      + If B is a child, use the appropriate transmission probability (#DiseaseParm::xmit_child_SC or
-        #DiseaseParm::xmit_child) depending on whether B goes to school or not (#IntIdx::school)
-      + If B is an adult, use the appropriate transmission probability (#DiseaseParm::xmit_adult_SC or
-        #DiseaseParm::xmit_adult) depending on whether B works at a school or not (#IntIdx::school)
-*/
-template <typename IModel, typename AgentContainer, typename PTDType, typename CandidateFunc, typename BinaryInteractionFunc>
-void interactAgentsImpl(IModel &interaction_model, AgentContainer& agents, int bin_idx)
-{
-    BL_PROFILE("interactAgentsimpl");
-    int n_disease = agents.numDiseases();
-    IntVect bin_size = {AMREX_D_DECL(1, 1, 1)};
-    CandidateFunc isCandidate;
-    BinaryInteractionFunc binaryInteraction;
-
-    for (int lev = 0; lev < agents.numLevels(); ++lev)
-    {
-#ifdef AMREX_USE_OMP
-#pragma omp parallel if (Gpu::notInLaunchRegion())
-#endif
-        for (MFIter mfi = agents.MakeMFIter(lev, TilingIfNotGPU()); mfi.isValid(); ++mfi) {
-            auto& ptile = agents.ParticlesAt(lev, mfi);
-            const auto& ptd = ptile.getParticleTileData();
-            const auto np = ptile.GetArrayOfStructs().numParticles();
-            auto& soa = ptile.GetStructOfArrays();
-            auto num_tiles = numTilesInBox(mfi.validbox(), true, bin_size);
-
-            int max_group = 0;
-            if (bin_idx != -1) {
-                max_group = agents.getMaxGroup(bin_idx);
-#ifdef DEBUG
-                auto bingroup_ptr = soa.GetIntData(bin_idx).data();
-                ParallelFor(np, [=] AMREX_GPU_DEVICE (int i) noexcept {
-                    AMREX_ASSERT(bingroup_ptr[i] <= max_group);
-                });
-#endif
-            }
-            max_group++;
-            // max group should never be larger than the total number of particles
-            AMREX_ALWAYS_ASSERT(max_group <= np);
-
-            // agents are binned by community + another group. These values can change from one time step to the next so they
-            // have to be recomputed (rebuild the bins) every time step
-            Binner<PTDType> binner(agents.Geom(lev), bin_size, mfi.validbox(), max_group, bin_idx);
-            auto [bins_ptr, found] = interaction_model.getBins({mfi.index(), mfi.LocalTileIndex()});
-            // If Redistribute() changes the order of particles (the default), then we need to rebuild each time step
-            //if (!found) {
-                // FIXME: there should be a command-line option to switch between the GPU and serial versions
-                // The GPU bin policy is faster, but non-deterministic.
-                if (interaction_model.fast_bin)
-                    bins_ptr->build(BinPolicy::GPU, np, ptd, num_tiles * max_group, binner);
-                else
-                    bins_ptr->build(BinPolicy::Serial, np, ptd, num_tiles * max_group, binner);
-            //}
-
-            AMREX_ALWAYS_ASSERT(bins_ptr->numBins() >= 0);
-            auto inds = bins_ptr->permutationPtr();
-            auto offsets = bins_ptr->offsetsPtr();
-
-            for (int d = 0; d < n_disease; d++) {
-                auto prob_ptr = soa.GetRealData(RealIdx::nattribs + r0(d) + RealIdxDisease::prob).data();
-                auto lparm = agents.getDiseaseParameters_d(d);
-                auto lparm_h = agents.getDiseaseParameters_h(d);
-                Real scale = 1.0_prt;  // TODO this should vary based on cell
-                Real infect = lparm_h->infect * (1.0_rt - lparm_h->vac_eff);
-
-                ParallelFor(bins_ptr->numItems(), [=] AMREX_GPU_DEVICE (int ii) noexcept {
-                    auto infectious_i = inds[ii];
-                    int i_cell = binner(ptd, infectious_i);
-                    auto cell_start = offsets[i_cell];
-                    auto cell_stop = offsets[i_cell + 1];
-                    AMREX_ALWAYS_ASSERT((Long)infectious_i < np);
-                    // Doing infectious first requires an atomic operation for GPUs, but generally requires far fewer operations
-                    // because there are usually more susceptible agents than infectious. This can be a large performance
-                    // difference for CPU only runs.
-                    if (isInfectious(infectious_i, ptd, d) && isCandidate(infectious_i, ptd)) {
-                        //Real i_mask = mask_arr(home_i_ptr[i], home_j_ptr[i], 0);
-                        for (auto jj = cell_start; jj < cell_stop; ++jj) {
-                            auto susceptible_i = inds[jj];
-                            AMREX_ALWAYS_ASSERT((Long)susceptible_i < np);
-                            if (infectious_i != susceptible_i &&
-                                isSusceptible(susceptible_i, ptd, d) &&
-                                isCandidate(susceptible_i, ptd)) {
-                                ParticleReal prob = 1.0_prt - infect * binaryInteraction(infectious_i, susceptible_i, ptd, lparm, scale);
-                                // The atomic operation is needed because we find all the susceptible for each infectious in turn.
-                                // It can be eliminated by switching the order of infectious and susceptible.
-                                Gpu::Atomic::Multiply(&prob_ptr[susceptible_i], prob);
-                            }
-                        }
-                    }
-                });
-                Gpu::synchronize();
-            }
-        }
-    }
-
-}
-
-=======
->>>>>>> ca9f9704
-
-template <typename PTDType>
-AMREX_GPU_DEVICE AMREX_FORCE_INLINE
-Real infectProb(const PTDType &ptd, int infectious_i, int susceptible_i, const Real* xmit_SC, const Real* xmit) {
-    // school < 0 means a child normally attends school, but not today
-    if (ptd.m_idata[IntIdx::school][infectious_i] < 0) { // not attending school, use _SC contacts
-        return xmit_SC[ptd.m_idata[IntIdx::age_group][susceptible_i]];
-    } else {
-        return xmit[ptd.m_idata[IntIdx::age_group][susceptible_i]];
-    }
-}
-
-
-template <typename PTDType>
 struct GetCommunityIndex
 {
         GetCommunityIndex (const Geometry &geom, const Box &_valid_box) :  valid_box(_valid_box) {
