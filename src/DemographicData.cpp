/*! @file DemographicData.cpp
    \brief Function implementations of #DemographicData class
*/

#include "DemographicData.H"

#include <AMReX_BLassert.H>
#include <AMReX_BLProfiler.H>
#include <AMReX_ParallelDescriptor.H>
#include <AMReX_Print.H>
#include <AMReX_Vector.H>

#include <cmath>
#include <string>
#include <sstream>

using namespace amrex;

/*! Initializes by reading in demographic data from a given
    filename. Calls DemographicData::InitFromFile(). */
<<<<<<< HEAD
DemographicData::DemographicData (const::std::string& fname /*!< Name of file containing demographic data */,const int workgroup_size)
=======
DemographicData::DemographicData (const::std::string& fname, /*!< Name of file containing demographic data */
                                  const int workgroup_size)
>>>>>>> 21365029
{
    InitFromFile(fname, workgroup_size);
}

/*! \brief Read in demographic data from given file.
 *
 *  + The first line of the file contains the number of units.
 *  + The following lines have the following data:
 *    + ID (US-wide census tract ID)
 *    + Population
 *    + Number of day workers
 *    + FIPS code
 *    + Census tract number
 *    + Numbers of people in age groups: under 5, 5-17, 18-29, 30-64, and 65+
 *    + Number of households with: 1, 2, 3, 4, 5, 6, and 7 member(s)
 *
 *  This function reads the number of units and allocates the data arrays. Then, for each unit:
 *  + Read in the above data.
 *  + Compute the number of communities, where a community comprises 2000 people.
 *    + If there are no residential communities but a significant daytime worker population (> 20),
 *      a community is defined for these workers.
 *    + If the number of daytime workers exceed 1000, then compute the number of 1000-worker communities.
 *  + Save the starting community number of each unit
 *  + Set up the mapping: given by ID, what is the unit number?
 *  + Compute total population and number of daytime workers.
 *  + Copy data to GPU device memory.
 */
<<<<<<< HEAD
void DemographicData::InitFromFile (const std::string& fname /*!< Name of file containing demographic data */,const int workgroup_size)
=======
void DemographicData::InitFromFile (const std::string& fname, /*!< Name of file containing demographic data */
                                    const int workgroup_size  /*!< The size of workgroups */)
>>>>>>> 21365029
{
    BL_PROFILE("DemographicData::InitFromFile");

    Vector<char> fileCharPtr;
    ParallelDescriptor::ReadAndBcastFile(fname, fileCharPtr);
    std::string fileCharPtrString(fileCharPtr.dataPtr());
    std::istringstream is(fileCharPtrString, std::istringstream::in);

    std::string line, word;

    std::getline(is, line);
    Nunit = std::stoi(line);
    AMREX_ALWAYS_ASSERT_WITH_MESSAGE(Nunit >= 0, "Number of units can't be negative");

    myID.resize(Nunit);
    FIPS.resize(Nunit);
    Tract.resize(Nunit);
    Start.resize(Nunit+1);
    Population.resize(Nunit);
    N5.resize(Nunit);
    N17.resize(Nunit);
    N29.resize(Nunit);
    N64.resize(Nunit);
    N65plus.resize(Nunit);

    H1.resize(Nunit);
    H2.resize(Nunit);
    H3.resize(Nunit);
    H4.resize(Nunit);
    H5.resize(Nunit);
    H6.resize(Nunit);
    H7.resize(Nunit);

    Ndaywork.resize(Nunit);
    myIDtoUnit.resize(65334);
    Unit_on_proc.resize(Nunit);

    Ncommunity = 0;
    for (int i = 0; i < Nunit; ++i) {
        Start[i] = Ncommunity;
        Unit_on_proc[i] = 0;
        AMREX_ALWAYS_ASSERT(is.good());
        std::getline(is, line);
        std::istringstream lis(line);
        lis >> myID[i] >> Population[i] >> Ndaywork[i] >> FIPS[i] >> Tract[i];
        lis >> N5[i] >> N17[i] >> N29[i] >> N64[i] >> N65plus[i];
        lis >> H1[i] >> H2[i] >> H3[i] >> H4[i] >> H5[i] >> H6[i] >> H7[i];
        myIDtoUnit[myID[i]] = i;
        if(CountyPop.find(FIPS[i]) ==CountyPop.end()) CountyPop[FIPS[i]]= Population[i];
        else CountyPop[FIPS[i]] += Population[i];

        /*   How many 2000-person communities does this require?   */
        int ncomm = (int) std::rint(((double) Population[i]) / DemographicData::COMMUNITY_SIZE);
        //amrex::Print() << Population[i] << " " << ncomm << " " << ncomm * DemographicData::COMMUNITY_SIZE << "\n";

        /*
          Note that some census tracts have little or no residential
          population, but a large daytime worker population, in which
          case we need to set up a dummy (unpopulated) community with
          some number of workgroups during the daytime.  When setting
          up 2000-person communities, check Population[i] to see if
          this is the case, and set Nworkgroup accordingly.

          It is often possible that multiple workplace-only
          communities are needed, if there are more than 255*WG_size
          workers (ca. 5000).  E.g. in Cook County, FIPS 17031-760900
          has only 22 residents but 33,541 daytime workers.
          Or FIPS 6059-62610 has 1,509 residents (1 community), but
          76,820 daytime workers (3841 workgroups x 20).

          Need to check for cases like this -- it would be better to
          limit the daytime population than have one very unbalanced
          community (e.g. FIPS 48201-100000 has 151,161 daytime workers)!
          Let's limit each community to 1000 workers, which would be
          about 50 workgroups:
        */
        if ( (Ndaywork[i] >= workgroup_size) && !ncomm ) {
            ncomm = 1;
            //amrex::Print() << "myID " << myID[i] << ": " << ncomm << " community to accommodate " << Ndaywork[i] << " daytime workers\n";
        }
        if ( Ndaywork[i] > (ncomm * 1000) ) {
            ncomm = Ndaywork[i] / 1000;
            //amrex::Print() << "myID " << myID[i] << ": " << ncomm << " communities to accommodate " << Ndaywork[i] << " daytime workers\n";
        }
        //amrex::Print() << ncomm << " " << Start[i] << "\n";
        Ncommunity += ncomm;
    }
    Start[Nunit] = Ncommunity;

    long total_pop = 0;
    long total_workers = 0;
    for (int i = 0; i < Nunit; ++i) {
        total_pop += Population[i];
        total_workers += Ndaywork[i];
    }
    amrex::Print() << "Total pop " << total_pop << "\n";
    amrex::Print() << "Total workers " << total_workers << "\n";
    amrex::Print() << "Number of communities: " << Ncommunity << "\n";

    CopyDataToDevice();
    amrex::Gpu::streamSynchronize();
}

/*! \brief Prints demographic data to screen:

 *  For each unit, print
 *  + ID (US-wide census tract ID)
 *  + Population
 *  + Number of day workers
 *  + FIPS code
 *  + Census tract number
 *  + Numbers of people in age groups: under 5, 5-17, 18-29, 30-64, and 65+
 *  + Number of households with: 1, 2, 3, 4, 5, 6, and 7 member(s)
*/
void DemographicData::Print () const {
    amrex::Print() << Nunit << "\n";
    for (int i = 0; i < Nunit; ++i) {
        amrex::Print() << myID[i] << " " << Population[i] << " " << Ndaywork[i] << " " << FIPS[i] << " " << Tract[i] << " ";
        amrex::Print() << N5[i] << " " << N17[i] << " " << N29[i] << " " << N64[i] << " " << N65plus[i] << " ";
        amrex::Print() << H1[i] << " " << H2[i] << " " << H3[i] << " " << H4[i] << " " << H5[i] << " " << H6[i] << " " << H7[i] << "\n";
    }
}

/*! \brief Copy array from host to device */
void DemographicData::CopyToDeviceAsync (const amrex::Vector<int>& h_vec, /*!< host vector */
                                         amrex::Gpu::DeviceVector<int>& d_vec /*!< device vector */) {
    d_vec.resize(0);
    d_vec.resize(h_vec.size());
    Gpu::copyAsync(Gpu::hostToDevice, h_vec.begin(), h_vec.end(), d_vec.begin());
}

/*! \brief Copy array from device to host */
void DemographicData::CopyToHostAsync (const amrex::Gpu::DeviceVector<int>& d_vec, /*!< device vector */
                                       amrex::Vector<int>& h_vec /*!< host vector */) {
    h_vec.resize(0);
    h_vec.resize(d_vec.size());
    Gpu::copyAsync(Gpu::deviceToHost, d_vec.begin(), d_vec.end(), h_vec.begin());
}

/*! \brief Copies member arrays of #DemographicData from host to device */
void DemographicData::CopyDataToDevice () {
    CopyToDeviceAsync(myID, myID_d);
    CopyToDeviceAsync(FIPS, FIPS_d);
    CopyToDeviceAsync(Tract, Tract_d);
    CopyToDeviceAsync(Start, Start_d);
    CopyToDeviceAsync(Population, Population_d);

    CopyToDeviceAsync(N5,  N5_d);
    CopyToDeviceAsync(N17, N17_d);
    CopyToDeviceAsync(N29, N29_d);
    CopyToDeviceAsync(N64, N64_d);
    CopyToDeviceAsync(N65plus, N65plus_d);

    CopyToDeviceAsync(H1, H1_d);
    CopyToDeviceAsync(H2, H2_d);
    CopyToDeviceAsync(H3, H3_d);
    CopyToDeviceAsync(H4, H4_d);
    CopyToDeviceAsync(H5, H5_d);
    CopyToDeviceAsync(H6, H6_d);
    CopyToDeviceAsync(H7, H7_d);

    CopyToDeviceAsync(Ndaywork, Ndaywork_d);
    CopyToDeviceAsync(myIDtoUnit, myIDtoUnit_d);
    CopyToDeviceAsync(Unit_on_proc, Unit_on_proc_d);
}<|MERGE_RESOLUTION|>--- conflicted
+++ resolved
@@ -18,12 +18,9 @@
 
 /*! Initializes by reading in demographic data from a given
     filename. Calls DemographicData::InitFromFile(). */
-<<<<<<< HEAD
-DemographicData::DemographicData (const::std::string& fname /*!< Name of file containing demographic data */,const int workgroup_size)
-=======
+
 DemographicData::DemographicData (const::std::string& fname, /*!< Name of file containing demographic data */
                                   const int workgroup_size)
->>>>>>> 21365029
 {
     InitFromFile(fname, workgroup_size);
 }
@@ -51,12 +48,9 @@
  *  + Compute total population and number of daytime workers.
  *  + Copy data to GPU device memory.
  */
-<<<<<<< HEAD
-void DemographicData::InitFromFile (const std::string& fname /*!< Name of file containing demographic data */,const int workgroup_size)
-=======
+
 void DemographicData::InitFromFile (const std::string& fname, /*!< Name of file containing demographic data */
                                     const int workgroup_size  /*!< The size of workgroups */)
->>>>>>> 21365029
 {
     BL_PROFILE("DemographicData::InitFromFile");
 
