--- conflicted
+++ resolved
@@ -76,10 +76,7 @@
         m_interactions[InteractionNames::school] = new InteractionModSchool<PCType,PTileType,PTDType,PType>;
         m_interactions[InteractionNames::nborhood] = new InteractionModNborhood<PCType,PTileType,PTDType,PType>;
         m_interactions[InteractionNames::random] = new InteractionModRandom<PCType,PTileType, PTDType, PType>;
-<<<<<<< HEAD
         m_interactions[InteractionNames::airTravel] = new InteractionModAirTravel<PCType,PTileType, PTDType, PType>;
-=======
->>>>>>> 21365029
 
         m_hospital = std::make_unique<HospitalModel<PCType,PTileType,PTDType,PType>>();
     }
@@ -107,10 +104,6 @@
 }
 
 
-<<<<<<< HEAD
-=======
-
->>>>>>> 21365029
 /*! \brief Return bin pointer at a given mfi, tile and model name */
 DenseBins<AgentContainer::PType>* AgentContainer::getBins (const std::pair<int,int>& a_idx,
                                                            const std::string& a_mod_name)
@@ -124,13 +117,8 @@
     } else if (a_mod_name == ExaEpi::InteractionNames::nborhood) {
         if (m_at_work) { return &m_bins_work[a_idx]; }
         else           { return &m_bins_home[a_idx]; }
-<<<<<<< HEAD
     } else if (a_mod_name == ExaEpi::InteractionNames::random || a_mod_name == ExaEpi::InteractionNames::airTravel) {
         return &m_bins_travel[a_idx];
-=======
-    } else if (a_mod_name == ExaEpi::InteractionNames::random) {
-        return &m_bins_random[a_idx];
->>>>>>> 21365029
     } else {
         amrex::Abort("Invalid a_mod_name!");
         return nullptr;
@@ -216,11 +204,6 @@
     }
 
     m_at_work = true;
-
-<<<<<<< HEAD
-=======
-    Redistribute();
->>>>>>> 21365029
 }
 
 /*! \brief Move agents to home
@@ -266,11 +249,6 @@
     }
 
     m_at_work = false;
-
-<<<<<<< HEAD
-=======
-    Redistribute();
->>>>>>> 21365029
 }
 
 /*! \brief Move agents randomly
