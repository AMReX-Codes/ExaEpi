/*! @file AgentContainer.cpp
    \brief Function implementations for #AgentContainer class
*/

#include "AgentContainer.H"

using namespace amrex;


/*! Add runtime SoA attributes */
void AgentContainer::add_attributes()
{
    const bool communicate_this_comp = true;
    {
        int count(0);
        for (int i = 0; i < m_num_diseases*RealIdxDisease::nattribs; i++) {
            AddRealComp(communicate_this_comp);
            count++;
        }
        Print() << "Added " << count << " real-type run-time SoA attibute(s).\n";
    }
    {
        int count(0);
        for (int i = 0; i < m_num_diseases*IntIdxDisease::nattribs; i++) {
            AddIntComp(communicate_this_comp);
            count++;
        }
        Print() << "Added " << count << " integer-type run-time SoA attibute(s).\n";
    }
    return;
}

/*! Constructor:
    *  + Initializes particle container for agents
    *  + Read in contact probabilities from command line input file
    *  + Read in disease parameters from command line input file
*/
AgentContainer::AgentContainer (const amrex::Geometry            & a_geom,  /*!< Physical domain */
                                const amrex::DistributionMapping & a_dmap,  /*!< Distribution mapping */
                                const amrex::BoxArray            & a_ba,    /*!< Box array */
                                const int                        & a_num_diseases, /*!< Number of diseases */
<<<<<<< HEAD
                                const std::vector<std::string>   & a_disease_names /*!< names of the diseases */)
    : amrex::ParticleContainer< 0,
                                1,
=======
                                const std::vector<std::string>   & a_disease_names, /*!< names of the diseases */
                                const bool                       fast  /*!< faster but non-deterministic computation*/)
    : amrex::ParticleContainer< 0,
                                0,
>>>>>>> 3163a61b
                                RealIdx::nattribs,
                                IntIdx::nattribs> (a_geom, a_dmap, a_ba),
        m_student_counts(a_ba, a_dmap, SchoolType::total_school_type, 0)
{
    BL_PROFILE("AgentContainer::AgentContainer");

    m_num_diseases = a_num_diseases;
    AMREX_ASSERT(m_num_diseases < ExaEpi::max_num_diseases);
    m_disease_names = a_disease_names;

    m_student_counts.setVal(0);  // Initialize the MultiFab to zero

    add_attributes();

    {
        amrex::ParmParse pp("agent");
        pp.query("symptomatic_withdraw", m_symptomatic_withdraw);
        pp.query("shelter_compliance", m_shelter_compliance);
        pp.query("symptomatic_withdraw_compliance", m_symptomatic_withdraw_compliance);
        pp.queryarr("student_teacher_ratios", m_student_teacher_ratios);

    }

    {
        using namespace ExaEpi;

        /* Create the interaction model objects and push to container */
        m_interactions.clear();
<<<<<<< HEAD
        m_interactions[InteractionNames::generic] = new InteractionModGeneric<PCType,PTileType,PTDType,PType>;
        m_interactions[InteractionNames::home] = new InteractionModHome<PCType,PTileType,PTDType,PType>;
        m_interactions[InteractionNames::work] = new InteractionModWork<PCType,PTileType,PTDType,PType>;
        m_interactions[InteractionNames::school] = new InteractionModSchool<PCType,PTileType,PTDType,PType>;
        m_interactions[InteractionNames::nborhood] = new InteractionModNborhood<PCType,PTileType,PTDType,PType>;
        m_interactions[InteractionNames::random] = new InteractionModRandom<PCType,PTileType, PTDType, PType>;

        m_hospital = std::make_unique<HospitalModel<PCType,PTileType,PTDType,PType>>();
=======
        //m_interactions[InteractionNames::generic] = new InteractionModGeneric<PCType,PTileType,PTDType,PType>;
        m_interactions[InteractionNames::home] = new InteractionModHome<PCType, PTDType, PType>(fast);
        m_interactions[InteractionNames::work] = new InteractionModWork<PCType, PTDType, PType>(fast);
        m_interactions[InteractionNames::school] = new InteractionModSchool<PCType, PTDType, PType>(fast);
        m_interactions[InteractionNames::home_nborhood] = new InteractionModHomeNborhood<PCType, PTDType, PType>(fast);
        m_interactions[InteractionNames::work_nborhood] = new InteractionModWorkNborhood<PCType, PTDType, PType>(fast);

        m_hospital = std::make_unique<HospitalModel<PCType, PTDType, PType>>(fast);
>>>>>>> 3163a61b
    }

    m_h_parm.resize(m_num_diseases);
    m_d_parm.resize(m_num_diseases);

    for (int d = 0; d < m_num_diseases; d++) {
        m_h_parm[d] = new DiseaseParm{};
        m_d_parm[d] = (DiseaseParm*)amrex::The_Arena()->alloc(sizeof(DiseaseParm));

        m_h_parm[d]->readContact();
        // first read inputs common to all diseases
        m_h_parm[d]->readInputs("disease");
        // now read any disease-specific input, if available
        m_h_parm[d]->readInputs(std::string("disease_"+m_disease_names[d]));
        m_h_parm[d]->Initialize();

#ifdef AMREX_USE_GPU
        amrex::Gpu::htod_memcpy(m_d_parm[d], m_h_parm[d], sizeof(DiseaseParm));
#else
        std::memcpy(m_d_parm[d], m_h_parm[d], sizeof(DiseaseParm));
#endif
<<<<<<< HEAD
    }
}



/*! \brief Return bin pointer at a given mfi, tile and model name */
DenseBins<AgentContainer::PType>* AgentContainer::getBins (const std::pair<int,int>& a_idx,
                                                           const std::string& a_mod_name)
{
    BL_PROFILE("AgentContainer::getBins");
    if (a_mod_name == ExaEpi::InteractionNames::home) {
        return &m_bins_home[a_idx];
    } else if (    (a_mod_name == ExaEpi::InteractionNames::work)
                || (a_mod_name == ExaEpi::InteractionNames::school) ) {
        return &m_bins_work[a_idx];
    } else if (a_mod_name == ExaEpi::InteractionNames::nborhood) {
        if (m_at_work) { return &m_bins_work[a_idx]; }
        else           { return &m_bins_home[a_idx]; }
    } else if (a_mod_name == ExaEpi::InteractionNames::random) {
        return &m_bins_random[a_idx];
    } else {
        amrex::Abort("Invalid a_mod_name!");
        return nullptr;
    }
=======
    }

    max_attribute_values.fill(0);
>>>>>>> 3163a61b
}


/*! \brief Send agents on a random walk around the neighborhood

    For each agent, set its position to a random one near its current position
*/
void AgentContainer::moveAgentsRandomWalk ()
{
    BL_PROFILE("AgentContainer::moveAgentsRandomWalk");

    for (int lev = 0; lev <= finestLevel(); ++lev)
    {
        const auto dx = Geom(lev).CellSizeArray();
        auto& plev  = GetParticles(lev);

#ifdef AMREX_USE_OMP
#pragma omp parallel if (Gpu::notInLaunchRegion())
#endif
        for(MFIter mfi = MakeMFIter(lev, TilingIfNotGPU()); mfi.isValid(); ++mfi)
        {
            int gid = mfi.index();
            int tid = mfi.LocalTileIndex();
            auto& ptile = plev[std::make_pair(gid, tid)];
            auto& aos   = ptile.GetArrayOfStructs();
            ParticleType* pstruct = &(aos[0]);
            const size_t np = aos.numParticles();

            amrex::ParallelForRNG( np,
            [=] AMREX_GPU_DEVICE (int i, RandomEngine const& engine) noexcept
            {
                ParticleType& p = pstruct[i];
                p.pos(0) += static_cast<ParticleReal> ((2*amrex::Random(engine)-1)*dx[0]);
                p.pos(1) += static_cast<ParticleReal> ((2*amrex::Random(engine)-1)*dx[1]);
            });
        }
    }
}

/*! \brief Move agents to work

    For each agent, set its position to the work community (IntIdx::work_i, IntIdx::work_j)
*/
void AgentContainer::moveAgentsToWork ()
{
    BL_PROFILE("AgentContainer::moveAgentsToWork");

    for (int lev = 0; lev <= finestLevel(); ++lev)
    {
        const auto dx = Geom(lev).CellSizeArray();
        auto& plev  = GetParticles(lev);

#ifdef AMREX_USE_OMP
#pragma omp parallel if (Gpu::notInLaunchRegion())
#endif
        for(MFIter mfi = MakeMFIter(lev, TilingIfNotGPU()); mfi.isValid(); ++mfi)
        {
            int gid = mfi.index();
            int tid = mfi.LocalTileIndex();
            auto& ptile = plev[std::make_pair(gid, tid)];
            const auto& ptd = ptile.getParticleTileData();
            auto& aos   = ptile.GetArrayOfStructs();
            ParticleType* pstruct = &(aos[0]);
            const size_t np = aos.numParticles();

            auto& soa = ptile.GetStructOfArrays();
            auto work_i_ptr = soa.GetIntData(IntIdx::work_i).data();
            auto work_j_ptr = soa.GetIntData(IntIdx::work_j).data();

            amrex::ParallelFor( np,
            [=] AMREX_GPU_DEVICE (int ip) noexcept
            {
                if (!isHospitalized(ip, ptd)) {
                    ParticleType& p = pstruct[ip];
                    p.pos(0) = (work_i_ptr[ip] + 0.5_prt)*dx[0];
                    p.pos(1) = (work_j_ptr[ip] + 0.5_prt)*dx[1];
                }
            });
        }
    }

    m_at_work = true;

    Redistribute();
<<<<<<< HEAD
    AMREX_ALWAYS_ASSERT(OK());
=======
    AMREX_ASSERT(OK());
>>>>>>> 3163a61b
}

/*! \brief Move agents to home

    For each agent, set its position to the home community (IntIdx::home_i, IntIdx::home_j)
*/
void AgentContainer::moveAgentsToHome ()
{
    BL_PROFILE("AgentContainer::moveAgentsToHome");

    for (int lev = 0; lev <= finestLevel(); ++lev)
    {
        const auto dx = Geom(lev).CellSizeArray();
        auto& plev  = GetParticles(lev);

#ifdef AMREX_USE_OMP
#pragma omp parallel if (Gpu::notInLaunchRegion())
#endif
        for(MFIter mfi = MakeMFIter(lev, TilingIfNotGPU()); mfi.isValid(); ++mfi)
        {
            int gid = mfi.index();
            int tid = mfi.LocalTileIndex();
            auto& ptile = plev[std::make_pair(gid, tid)];
            const auto& ptd = ptile.getParticleTileData();
            auto& aos   = ptile.GetArrayOfStructs();
            ParticleType* pstruct = &(aos[0]);
            const size_t np = aos.numParticles();

            auto& soa = ptile.GetStructOfArrays();
            auto home_i_ptr = soa.GetIntData(IntIdx::home_i).data();
            auto home_j_ptr = soa.GetIntData(IntIdx::home_j).data();

            amrex::ParallelFor( np,
            [=] AMREX_GPU_DEVICE (int ip) noexcept
            {
                if (!isHospitalized(ip, ptd)) {
                    ParticleType& p = pstruct[ip];
                    p.pos(0) = (home_i_ptr[ip] + 0.5_prt) * dx[0];
                    p.pos(1) = (home_j_ptr[ip] + 0.5_prt) * dx[1];
                }
            });
        }
    }

    m_at_work = false;

    Redistribute();
<<<<<<< HEAD
    AMREX_ALWAYS_ASSERT(OK());
=======
    AMREX_ASSERT(OK());
>>>>>>> 3163a61b
}

/*! \brief Move agents randomly

    For each agent, set its position to a random location with a probabilty of 0.01%
*/
<<<<<<< HEAD
void AgentContainer::moveRandomTravel ()
=======
void AgentContainer::moveRandomTravel (const amrex::Real random_travel_prob)
>>>>>>> 3163a61b
{
    BL_PROFILE("AgentContainer::moveRandomTravel");

    const Box& domain = Geom(0).Domain();
    int i_max = domain.length(0);
    int j_max = domain.length(1);
    for (int lev = 0; lev <= finestLevel(); ++lev)
    {
        auto& plev  = GetParticles(lev);

#ifdef AMREX_USE_OMP
#pragma omp parallel if (Gpu::notInLaunchRegion())
#endif
        for (MFIter mfi = MakeMFIter(lev, TilingIfNotGPU()); mfi.isValid(); ++mfi)
        {
            auto& ptile = plev[{mfi.index(), mfi.LocalTileIndex()}];
            const auto& ptd = ptile.getParticleTileData();
            auto& aos   = ptile.GetArrayOfStructs();
            ParticleType* pstruct = &(aos[0]);
            const size_t np = aos.numParticles();
            auto& soa   = ptile.GetStructOfArrays();
            auto random_travel_ptr = soa.GetIntData(IntIdx::random_travel).data();
            auto withdrawn_ptr = soa.GetIntData(IntIdx::withdrawn).data();

            amrex::ParallelForRNG( np,
            [=] AMREX_GPU_DEVICE (int i, RandomEngine const& engine) noexcept
            {
                if (!isHospitalized(i, ptd) && !withdrawn_ptr[i]) {
                    ParticleType& p = pstruct[i];
                    if (amrex::Random(engine) < random_travel_prob) {
                        random_travel_ptr[i] = i;
                        int i_random = int( amrex::Real(i_max)*amrex::Random(engine));
                        int j_random = int( amrex::Real(j_max)*amrex::Random(engine));
                        p.pos(0) = i_random;
                        p.pos(1) = j_random;
                    }
                }
            });
        }
    }

    // Don't need to redistribute here because it happens after agents move to work
    //Redistribute();
}

/*! \brief Return agents from random travel
*/
void AgentContainer::returnRandomTravel ()
{
    BL_PROFILE("AgentContainer::returnRandomTravel");

    for (int lev = 0; lev <= finestLevel(); ++lev)
    {
        auto& plev  = GetParticles(lev);
        const auto dx = Geom(lev).CellSizeArray();

#ifdef AMREX_USE_OMP
#pragma omp parallel if (Gpu::notInLaunchRegion())
#endif
        for (MFIter mfi = MakeMFIter(lev, TilingIfNotGPU()); mfi.isValid(); ++mfi)
        {
            auto& ptile = plev[{mfi.index(), mfi.LocalTileIndex()}];
            auto& aos   = ptile.GetArrayOfStructs();
            ParticleType* pstruct = &(aos[0]);
            const size_t np = aos.numParticles();
            auto& soa   = ptile.GetStructOfArrays();
            auto random_travel_ptr = soa.GetIntData(IntIdx::random_travel).data();
            auto home_i_ptr = soa.GetIntData(IntIdx::home_i).data();
            auto home_j_ptr = soa.GetIntData(IntIdx::home_j).data();

            amrex::ParallelFor (np, [=] AMREX_GPU_DEVICE (int i) noexcept
            {
                if (random_travel_ptr[i] >= 0) {
                    ParticleType& p = pstruct[i];
                    random_travel_ptr[i] = -1;
                    p.pos(0) = (home_i_ptr[i] + 0.5_prt) * dx[0];
                    p.pos(1) = (home_j_ptr[i] + 0.5_prt) * dx[1];
                }
            });
        }
    }
    Redistribute();
    AMREX_ALWAYS_ASSERT(OK());
}

/*! \brief Updates disease status of each agent */
void AgentContainer::updateStatus ( MFPtrVec& a_disease_stats /*!< Community-wise disease stats tracker */)
{
    BL_PROFILE("AgentContainer::updateStatus");

    m_disease_status.updateAgents(*this, a_disease_stats);
    m_hospital->treatAgents(*this, a_disease_stats);

    // move hospitalized agents to their hospital location
    for (int lev = 0; lev <= finestLevel(); ++lev)
    {
        const auto dx = Geom(lev).CellSizeArray();
        auto& plev  = GetParticles(lev);

#ifdef AMREX_USE_OMP
#pragma omp parallel if (Gpu::notInLaunchRegion())
#endif
        for(MFIter mfi = MakeMFIter(lev, TilingIfNotGPU()); mfi.isValid(); ++mfi)
        {
            int gid = mfi.index();
            int tid = mfi.LocalTileIndex();
            auto& ptile = plev[std::make_pair(gid, tid)];
            const auto& ptd = ptile.getParticleTileData();
            auto& aos   = ptile.GetArrayOfStructs();
            ParticleType* pstruct = &(aos[0]);
            const size_t np = aos.numParticles();

            auto& soa = ptile.GetStructOfArrays();
            auto hosp_i_ptr = soa.GetIntData(IntIdx::hosp_i).data();
            auto hosp_j_ptr = soa.GetIntData(IntIdx::hosp_j).data();

            amrex::ParallelFor( np,
            [=] AMREX_GPU_DEVICE (int ip) noexcept
            {
                if (isHospitalized(ip, ptd)) {
                    ParticleType& p = pstruct[ip];
                    p.pos(0) = (hosp_i_ptr[ip] + 0.5_prt)*dx[0];
                    p.pos(1) = (hosp_j_ptr[ip] + 0.5_prt)*dx[1];
                }
            });
        }
    }
}

/*! \brief Start shelter-in-place */
void AgentContainer::shelterStart ()
{
    BL_PROFILE("AgentContainer::shelterStart");

    amrex::Print() << "Starting shelter in place order \n";

    for (int lev = 0; lev <= finestLevel(); ++lev)
    {
        auto& plev  = GetParticles(lev);

#ifdef AMREX_USE_OMP
#pragma omp parallel if (Gpu::notInLaunchRegion())
#endif
        for(MFIter mfi = MakeMFIter(lev, TilingIfNotGPU()); mfi.isValid(); ++mfi)
        {
            int gid = mfi.index();
            int tid = mfi.LocalTileIndex();
            auto& ptile = plev[std::make_pair(gid, tid)];
            auto& soa   = ptile.GetStructOfArrays();
            const auto np = ptile.numParticles();
            auto withdrawn_ptr = soa.GetIntData(IntIdx::withdrawn).data();

            auto shelter_compliance = m_shelter_compliance;
            amrex::ParallelForRNG( np,
            [=] AMREX_GPU_DEVICE (int i, amrex::RandomEngine const& engine) noexcept
            {
                if (amrex::Random(engine) < shelter_compliance) {
                    withdrawn_ptr[i] = 1;
                }
            });
        }
    }
}

/*! \brief Stop shelter-in-place */
void AgentContainer::shelterStop ()
{
    BL_PROFILE("AgentContainer::shelterStop");

    amrex::Print() << "Stopping shelter in place order \n";

    for (int lev = 0; lev <= finestLevel(); ++lev)
    {
        auto& plev  = GetParticles(lev);

#ifdef AMREX_USE_OMP
#pragma omp parallel if (Gpu::notInLaunchRegion())
#endif
        for(MFIter mfi = MakeMFIter(lev, TilingIfNotGPU()); mfi.isValid(); ++mfi)
        {
            int gid = mfi.index();
            int tid = mfi.LocalTileIndex();
            auto& ptile = plev[std::make_pair(gid, tid)];
            auto& soa   = ptile.GetStructOfArrays();
            const auto np = ptile.numParticles();
            auto withdrawn_ptr = soa.GetIntData(IntIdx::withdrawn).data();

            amrex::ParallelFor( np, [=] AMREX_GPU_DEVICE (int i) noexcept
            {
                withdrawn_ptr[i] = 0;
            });
        }
    }
}

/*! \brief Infect agents based on their current status and the computed probability of infection.
    The infection probability is computed in AgentContainer::interactAgentsHomeWork() or
    AgentContainer::interactAgents() */
void AgentContainer::infectAgents ()
{
    BL_PROFILE("AgentContainer::infectAgents");

    for (int lev = 0; lev <= finestLevel(); ++lev)
    {
        auto& plev  = GetParticles(lev);

#ifdef AMREX_USE_OMP
#pragma omp parallel if (Gpu::notInLaunchRegion())
#endif
        for(MFIter mfi = MakeMFIter(lev, TilingIfNotGPU()); mfi.isValid(); ++mfi)
        {
            int gid = mfi.index();
            int tid = mfi.LocalTileIndex();
            auto& ptile = plev[std::make_pair(gid, tid)];
            auto& soa   = ptile.GetStructOfArrays();
            const auto np = ptile.numParticles();

            int i_RT = IntIdx::nattribs;
            int r_RT = RealIdx::nattribs;
            int n_disease = m_num_diseases;

            for (int d = 0; d < n_disease; d++) {

                auto status_ptr = soa.GetIntData(i_RT+i0(d)+IntIdxDisease::status).data();

                auto counter_ptr           = soa.GetRealData(r_RT+r0(d)+RealIdxDisease::disease_counter).data();
                auto prob_ptr              = soa.GetRealData(r_RT+r0(d)+RealIdxDisease::prob).data();
                auto incubation_period_ptr = soa.GetRealData(r_RT+r0(d)+RealIdxDisease::incubation_period).data();
                auto infectious_period_ptr = soa.GetRealData(r_RT+r0(d)+RealIdxDisease::infectious_period).data();
                auto symptomdev_period_ptr = soa.GetRealData(r_RT+r0(d)+RealIdxDisease::symptomdev_period).data();

                auto* lparm = m_d_parm[d];

                amrex::ParallelForRNG( np,
                [=] AMREX_GPU_DEVICE (int i, amrex::RandomEngine const& engine) noexcept
                {
                    prob_ptr[i] = 1.0_rt - prob_ptr[i];
                    if ( status_ptr[i] == Status::never ||
                         status_ptr[i] == Status::susceptible ) {
                        if (amrex::Random(engine) < prob_ptr[i]) {
                            status_ptr[i] = Status::infected;
                            counter_ptr[i] = 0.0_rt;
                            incubation_period_ptr[i] = amrex::RandomNormal(lparm->latent_length_mean, lparm->latent_length_std, engine);
                            infectious_period_ptr[i] = amrex::RandomNormal(lparm->infectious_length_mean, lparm->infectious_length_std, engine);
                            symptomdev_period_ptr[i] = amrex::RandomNormal(lparm->incubation_length_mean, lparm->incubation_length_std, engine);
                            return;
                        }
                    }
                });
            }
        }
    }
}

/*! \brief Computes the number of agents with various #Status in each grid cell of the
    computational domain.

    Given a MultiFab with at least 5 x (number of diseases) components that is defined with
    the same box array and distribution mapping as this #AgentContainer, the MultiFab will
    contain (at the end of this function) the following *in each cell*:
    For each disease (d being the disease index):
    + component 5*d+0: total number of agents in this grid cell.
    + component 5*d+1: number of agents that have never been infected (#Status::never)
    + component 5*d+2: number of agents that are infected (#Status::infected)
    + component 5*d+3: number of agents that are immune (#Status::immune)
    + component 5*d+4: number of agents that are susceptible infected (#Status::susceptible)
*/
void AgentContainer::generateCellData (MultiFab& mf /*!< MultiFab with at least 5*m_num_diseases components */) const
{
    BL_PROFILE("AgentContainer::generateCellData");

    const int lev = 0;

    AMREX_ASSERT(OK());
    AMREX_ASSERT(numParticlesOutOfRange(*this, 0) == 0);

    const auto& geom = Geom(lev);
    const auto plo = geom.ProbLoArray();
    const auto dxi = geom.InvCellSizeArray();
    const auto domain = geom.Domain();
    int n_disease = m_num_diseases;

    ParticleToMesh(*this, mf, lev,
        [=] AMREX_GPU_DEVICE (const AgentContainer::ParticleTileType::ConstParticleTileDataType& ptd,
                              int i,
                              Array4<Real> const& count)
        {
            auto p = ptd.m_aos[i];
            auto iv = getParticleCell(p, plo, dxi, domain);

            for (int d = 0; d < n_disease; d++) {
                int status = ptd.m_runtime_idata[i0(d)+IntIdxDisease::status][i];
                Gpu::Atomic::AddNoRet(&count(iv, 5*d+0), 1.0_rt);
                if (status != Status::dead) {
                    Gpu::Atomic::AddNoRet(&count(iv, 5*d+status+1), 1.0_rt);
                }
            }
        }, false);
}

/*! \brief Computes the total number of agents with each #Status

    Returns a vector with 5 components corresponding to each value of #Status; each element is
    the total number of agents at a step with the corresponding #Status (in that order).
*/
std::array<Long, 9> AgentContainer::getTotals (const int a_d /*!< disease index */) {
    BL_PROFILE("getTotals");
    amrex::ReduceOps<ReduceOpSum, ReduceOpSum, ReduceOpSum, ReduceOpSum, ReduceOpSum, ReduceOpSum, ReduceOpSum, ReduceOpSum, ReduceOpSum> reduce_ops;
    auto r = amrex::ParticleReduce<ReduceData<int,int,int,int,int,int,int,int,int>> (
                  *this, [=] AMREX_GPU_DEVICE (const AgentContainer::ParticleTileType::ConstParticleTileDataType& ptd, const int i) noexcept
                  -> amrex::GpuTuple<int,int,int,int,int,int,int,int,int>
              {
                  int s[9] = {0, 0, 0, 0, 0, 0, 0, 0, 0};
                  auto status = ptd.m_runtime_idata[i0(a_d)+IntIdxDisease::status][i];

                  AMREX_ALWAYS_ASSERT(status >= 0);
                  AMREX_ALWAYS_ASSERT(status <= 4);

                  s[status] = 1;

                  if (status == Status::infected) {  // exposed
                      if (notInfectiousButInfected(i, ptd, a_d)) {
                          s[5] = 1;  // exposed, but not infectious
                      } else { // infectious
                          if (ptd.m_runtime_idata[i0(a_d)+IntIdxDisease::symptomatic][i] == SymptomStatus::asymptomatic) {
                              s[6] = 1;  // asymptomatic and will remain so
                          }
                          else if (ptd.m_runtime_idata[i0(a_d)+IntIdxDisease::symptomatic][i] == SymptomStatus::presymptomatic) {
                              s[7] = 1;  // asymptomatic but will develop symptoms
                          }
                          else if (ptd.m_runtime_idata[i0(a_d)+IntIdxDisease::symptomatic][i] == SymptomStatus::symptomatic) {
                              s[8] = 1;  // Infectious and symptomatic
                          } else {
                              amrex::Abort("how did I get here?");
                          }
                      }
                  }
                  return {s[0], s[1], s[2], s[3], s[4], s[5], s[6], s[7], s[8]};
              }, reduce_ops);

    std::array<Long, 9> counts = {amrex::get<0>(r), amrex::get<1>(r), amrex::get<2>(r), amrex::get<3>(r),
                                  amrex::get<4>(r), amrex::get<5>(r), amrex::get<6>(r), amrex::get<7>(r),
                                  amrex::get<8>(r)};
    ParallelDescriptor::ReduceLongSum(&counts[0], 9, ParallelDescriptor::IOProcessorNumber());
    return counts;
}

int AgentContainer::getMaxGroup (const int group_idx) {
    BL_PROFILE("getMaxGroup");
    if (max_attribute_values[group_idx] == 0) {
        amrex::ReduceOps<ReduceOpMax> reduce_ops;
        auto r = amrex::ParticleReduce<ReduceData<int>> (*this,
            [=] AMREX_GPU_DEVICE (const AgentContainer::ParticleTileType::ConstParticleTileDataType& ptd, const int i) noexcept
            -> GpuTuple<int>
            {
                return {ptd.m_idata[group_idx][i]};
            }, reduce_ops);
        max_attribute_values[group_idx] = amrex::get<0>(r);
    }
    return max_attribute_values[group_idx];
}

/*! \brief Interaction and movement of agents during morning commute
 *
 * + Move agents to work
 * + Simulate interactions during morning commute (public transit/carpool/etc ?)
*/
void AgentContainer::morningCommute ( MultiFab& /*a_mask_behavior*/ /*!< Masking behavior */ )
{
    BL_PROFILE("AgentContainer::morningCommute");
    //if (haveInteractionModel(ExaEpi::InteractionNames::transit)) {
    //    m_interactions[ExaEpi::InteractionNames::transit]->interactAgents( *this, a_mask_behavior );
    //}
    moveAgentsToWork();
}

/*! \brief Interaction and movement of agents during evening commute
 *
 * + Simulate interactions during evening commute (public transit/carpool/etc ?)
 * + Simulate interactions at locations agents may stop by on their way home
 * + Move agents to home
*/
void AgentContainer::eveningCommute ( MultiFab& /*a_mask_behavior*/ /*!< Masking behavior */ )
{
    BL_PROFILE("AgentContainer::eveningCommute");
    //if (haveInteractionModel(ExaEpi::InteractionNames::transit)) {
    //    m_interactions[ExaEpi::InteractionNames::transit]->interactAgents( *this, a_mask_behavior );
    //}
    //if (haveInteractionModel(ExaEpi::InteractionNames::grocery_store)) {
    //    m_interactions[ExaEpi::InteractionNames::grocery_store]->interactAgents( *this, a_mask_behavior );
    //}
    moveAgentsToHome();
}

/*! \brief Interaction of agents during day time - work and school */
void AgentContainer::interactDay (MultiFab& a_mask_behavior /*!< Masking behavior */)
{
    BL_PROFILE("AgentContainer::interactDay");
    if (haveInteractionModel(ExaEpi::InteractionNames::work)) {
        m_interactions[ExaEpi::InteractionNames::work]->interactAgents(*this, a_mask_behavior);
    }
    /*
    if (haveInteractionModel(ExaEpi::InteractionNames::school)) {
        m_interactions[ExaEpi::InteractionNames::school]->interactAgents(*this, a_mask_behavior);
    }
    if (haveInteractionModel(ExaEpi::InteractionNames::work_nborhood)) {
        m_interactions[ExaEpi::InteractionNames::work_nborhood]->interactAgents(*this, a_mask_behavior);
    }
<<<<<<< HEAD
    */

=======
>>>>>>> 3163a61b
    m_hospital->interactAgents(*this, a_mask_behavior);
}

/*! \brief Interaction of agents during evening (after work) - social stuff */
void AgentContainer::interactEvening (MultiFab& /*a_mask_behavior*/ /*!< Masking behavior */)
{
    BL_PROFILE("AgentContainer::interactEvening");
}

/*! \brief Interaction of agents during nighttime time - at home */
void AgentContainer::interactNight (MultiFab& a_mask_behavior /*!< Masking behavior */)
{
    BL_PROFILE("AgentContainer::interactNight");
    if (haveInteractionModel(ExaEpi::InteractionNames::home)) {
        m_interactions[ExaEpi::InteractionNames::home]->interactAgents(*this, a_mask_behavior);
    }
    if (haveInteractionModel(ExaEpi::InteractionNames::home_nborhood)) {
        m_interactions[ExaEpi::InteractionNames::home_nborhood]->interactAgents(*this, a_mask_behavior);
    }
}<|MERGE_RESOLUTION|>--- conflicted
+++ resolved
@@ -39,16 +39,10 @@
                                 const amrex::DistributionMapping & a_dmap,  /*!< Distribution mapping */
                                 const amrex::BoxArray            & a_ba,    /*!< Box array */
                                 const int                        & a_num_diseases, /*!< Number of diseases */
-<<<<<<< HEAD
-                                const std::vector<std::string>   & a_disease_names /*!< names of the diseases */)
-    : amrex::ParticleContainer< 0,
-                                1,
-=======
                                 const std::vector<std::string>   & a_disease_names, /*!< names of the diseases */
                                 const bool                       fast  /*!< faster but non-deterministic computation*/)
     : amrex::ParticleContainer< 0,
                                 0,
->>>>>>> 3163a61b
                                 RealIdx::nattribs,
                                 IntIdx::nattribs> (a_geom, a_dmap, a_ba),
         m_student_counts(a_ba, a_dmap, SchoolType::total_school_type, 0)
@@ -77,16 +71,6 @@
 
         /* Create the interaction model objects and push to container */
         m_interactions.clear();
-<<<<<<< HEAD
-        m_interactions[InteractionNames::generic] = new InteractionModGeneric<PCType,PTileType,PTDType,PType>;
-        m_interactions[InteractionNames::home] = new InteractionModHome<PCType,PTileType,PTDType,PType>;
-        m_interactions[InteractionNames::work] = new InteractionModWork<PCType,PTileType,PTDType,PType>;
-        m_interactions[InteractionNames::school] = new InteractionModSchool<PCType,PTileType,PTDType,PType>;
-        m_interactions[InteractionNames::nborhood] = new InteractionModNborhood<PCType,PTileType,PTDType,PType>;
-        m_interactions[InteractionNames::random] = new InteractionModRandom<PCType,PTileType, PTDType, PType>;
-
-        m_hospital = std::make_unique<HospitalModel<PCType,PTileType,PTDType,PType>>();
-=======
         //m_interactions[InteractionNames::generic] = new InteractionModGeneric<PCType,PTileType,PTDType,PType>;
         m_interactions[InteractionNames::home] = new InteractionModHome<PCType, PTDType, PType>(fast);
         m_interactions[InteractionNames::work] = new InteractionModWork<PCType, PTDType, PType>(fast);
@@ -95,7 +79,6 @@
         m_interactions[InteractionNames::work_nborhood] = new InteractionModWorkNborhood<PCType, PTDType, PType>(fast);
 
         m_hospital = std::make_unique<HospitalModel<PCType, PTDType, PType>>(fast);
->>>>>>> 3163a61b
     }
 
     m_h_parm.resize(m_num_diseases);
@@ -117,36 +100,9 @@
 #else
         std::memcpy(m_d_parm[d], m_h_parm[d], sizeof(DiseaseParm));
 #endif
-<<<<<<< HEAD
-    }
-}
-
-
-
-/*! \brief Return bin pointer at a given mfi, tile and model name */
-DenseBins<AgentContainer::PType>* AgentContainer::getBins (const std::pair<int,int>& a_idx,
-                                                           const std::string& a_mod_name)
-{
-    BL_PROFILE("AgentContainer::getBins");
-    if (a_mod_name == ExaEpi::InteractionNames::home) {
-        return &m_bins_home[a_idx];
-    } else if (    (a_mod_name == ExaEpi::InteractionNames::work)
-                || (a_mod_name == ExaEpi::InteractionNames::school) ) {
-        return &m_bins_work[a_idx];
-    } else if (a_mod_name == ExaEpi::InteractionNames::nborhood) {
-        if (m_at_work) { return &m_bins_work[a_idx]; }
-        else           { return &m_bins_home[a_idx]; }
-    } else if (a_mod_name == ExaEpi::InteractionNames::random) {
-        return &m_bins_random[a_idx];
-    } else {
-        amrex::Abort("Invalid a_mod_name!");
-        return nullptr;
-    }
-=======
     }
 
     max_attribute_values.fill(0);
->>>>>>> 3163a61b
 }
 
 
@@ -231,11 +187,7 @@
     m_at_work = true;
 
     Redistribute();
-<<<<<<< HEAD
-    AMREX_ALWAYS_ASSERT(OK());
-=======
     AMREX_ASSERT(OK());
->>>>>>> 3163a61b
 }
 
 /*! \brief Move agents to home
@@ -283,22 +235,14 @@
     m_at_work = false;
 
     Redistribute();
-<<<<<<< HEAD
-    AMREX_ALWAYS_ASSERT(OK());
-=======
     AMREX_ASSERT(OK());
->>>>>>> 3163a61b
 }
 
 /*! \brief Move agents randomly
 
     For each agent, set its position to a random location with a probabilty of 0.01%
 */
-<<<<<<< HEAD
-void AgentContainer::moveRandomTravel ()
-=======
 void AgentContainer::moveRandomTravel (const amrex::Real random_travel_prob)
->>>>>>> 3163a61b
 {
     BL_PROFILE("AgentContainer::moveRandomTravel");
 
@@ -700,18 +644,12 @@
     if (haveInteractionModel(ExaEpi::InteractionNames::work)) {
         m_interactions[ExaEpi::InteractionNames::work]->interactAgents(*this, a_mask_behavior);
     }
-    /*
     if (haveInteractionModel(ExaEpi::InteractionNames::school)) {
         m_interactions[ExaEpi::InteractionNames::school]->interactAgents(*this, a_mask_behavior);
     }
     if (haveInteractionModel(ExaEpi::InteractionNames::work_nborhood)) {
         m_interactions[ExaEpi::InteractionNames::work_nborhood]->interactAgents(*this, a_mask_behavior);
     }
-<<<<<<< HEAD
-    */
-
-=======
->>>>>>> 3163a61b
     m_hospital->interactAgents(*this, a_mask_behavior);
 }
 
