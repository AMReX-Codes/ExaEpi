/*! @file AgentContainer.cpp
    \brief Function implementations for #AgentContainer class
*/

#include "AgentContainer.H"

using namespace amrex;

namespace {

    /*! \brief Shuffle the elements of a given vector */
    void randomShuffle (std::vector<int>& vec /*!< Vector to be shuffled */)
    {
        std::random_device rd;
        std::mt19937 g(rd());
        std::shuffle(vec.begin(), vec.end(), g);
    }

    /*! \brief
    */
    void compute_initial_distribution (amrex::Vector<int>& cell_pops, /*!< */
                                       amrex::Vector<int>& cell_indices, /*!< */
                                       int ncell /*!< */)
    {
        BL_PROFILE("compute_initial_distribution");

        AMREX_ALWAYS_ASSERT(ncell == 3000); // hard-coded right now

        cell_pops.resize(0);
        cell_pops.resize(ncell*ncell, -1);

        // we compute the initial distribution on Rank 0 and broadcast to all ranks
        if (ParallelDescriptor::IOProcessor())
        {
            int num_pop_bins = 1000;
            amrex::Real log_min_pop = 1.062_rt;
            amrex::Real log_max_pop = 4.0_rt;
            amrex::Vector<amrex::Real> cell_pop_bins_r(num_pop_bins);
            amrex::Vector<amrex::Real> num_cells_per_bin_r(num_pop_bins);

            for (int i = 0; i < cell_pop_bins_r.size(); ++i) {
                cell_pop_bins_r[i] = std::pow(10.0_rt,
                    log_min_pop + i*(log_max_pop - log_min_pop)/(num_pop_bins-1));
                num_cells_per_bin_r[i] = std::pow(cell_pop_bins_r[i], -1.5_rt);
            }

            amrex::Real norm = 0_rt;
            for (int i = 0; i < num_cells_per_bin_r.size(); ++i) {
                norm += num_cells_per_bin_r[i];
            }

            amrex::Vector<int> cell_pop_bins(num_pop_bins);
            amrex::Vector<int> num_cells_per_bin(num_pop_bins);
            for (int i = 0; i < num_cells_per_bin.size(); ++i) {
                num_cells_per_bin_r[i] *= (ncell*ncell/norm);
                num_cells_per_bin[i] = static_cast<int>(std::round(num_cells_per_bin_r[i]));
                cell_pop_bins[i] = static_cast<int>(std::round(cell_pop_bins_r[i]));
            }

            int total_cells = 0;
            for (int i = 0; i < num_cells_per_bin.size(); ++i) {
                total_cells += num_cells_per_bin[i];
            }
            num_cells_per_bin[0] += (ncell*ncell - total_cells);

            std::vector<int> perm(ncell*ncell);
            std::iota(perm.begin(), perm.end(), 0);
            randomShuffle(perm);

            Vector<int> offsets(num_pop_bins+1);
            offsets[0] = 0;
            for (int i = 1; i < num_pop_bins+1; ++i) {
                offsets[i] = offsets[i-1] + num_cells_per_bin[i-1];
            }

            for (int i = 0; i < num_pop_bins; ++i) {
                for (int j = offsets[i]; j < offsets[i+1]; ++j) {
                    cell_pops[perm[j]] = cell_pop_bins[i];
                }
            }

            int total_agents = 0;
            for (int i = 0; i < cell_pops.size(); ++i) {
                total_agents += cell_pops[i];
            }
            amrex::Print() << "Total number of agents: " << total_agents << "\n";

            amrex::Print() << "Splitting up population into interior and border\n";
            // we now have a list of populations for each cell. We want 1/3
            // of the population to be within 200 cells of the border. We
            // maintain two separate lists, one for the interior, one for the exterior
            int interior_size = 2600*2600;
            int border_size = ncell*ncell - interior_size;

            // First we sort the vector of cell pops
            std::sort(cell_pops.begin(), cell_pops.end());
            amrex::Real border_pop = 0_rt;
            int i = cell_pops.size()-1;
            std::vector<int> border_ids;
            std::vector<int> interior_ids;
            while ((border_pop < 100e6) && (i >= 0)) {
                amrex::Real pop = cell_pops[i];
                if (amrex::Random() < 0.5) {
                    border_ids.push_back(i);
                    border_pop += pop;
                }
                else {
                    interior_ids.push_back(i);
                }
                --i;
            }

            while (interior_ids.size() < static_cast<std::size_t>(interior_size)) {
                interior_ids.push_back(i);
                --i;
            }

            while (i >= 0) {
                amrex::Real pop = cell_pops[i];
                border_pop += pop;
                border_ids.push_back(i);
                --i;
            }

            // if these conditions are not met, then something has gone wrong with the border pop
            AMREX_ALWAYS_ASSERT(i == -1);
            AMREX_ALWAYS_ASSERT(interior_ids.size() == static_cast<std::size_t>(interior_size));
            AMREX_ALWAYS_ASSERT(border_ids.size() == static_cast<std::size_t>(border_size));

            amrex::Print() << "Population within 200 cells of border is " << border_pop << "\n";

            randomShuffle(border_ids);
            randomShuffle(interior_ids);

            for (int cell_id = 0; cell_id < ncell*ncell; ++cell_id) {
                int idx = cell_id % ncell;
                int idy = cell_id / ncell;
                if ((idx < 200) || (idx >= 2800) || (idy < 200) || (idy >= 2800)) {
                    cell_indices.push_back(border_ids.back());
                    border_ids.pop_back();
                } else {
                    cell_indices.push_back(interior_ids.back());
                    interior_ids.pop_back();
                }
            }
            AMREX_ALWAYS_ASSERT(interior_ids.size() == 0);
            AMREX_ALWAYS_ASSERT(border_ids.size() == 0);
        } else {
            cell_indices.resize(0);
            cell_indices.resize(ncell*ncell);
        }

        // Broadcast
        ParallelDescriptor::Bcast(&cell_pops[0], cell_pops.size(),
                                  ParallelDescriptor::IOProcessorNumber());
        ParallelDescriptor::Bcast(&cell_indices[0], cell_indices.size(),
                                  ParallelDescriptor::IOProcessorNumber());
    }
}

/*! Add runtime SoA attributes */
void AgentContainer::add_attributes()
{
    const bool communicate_this_comp = true;
    {
        int count(0);
        for (int i = 0; i < m_num_diseases*RealIdxDisease::nattribs; i++) {
            AddRealComp(communicate_this_comp);
            count++;
        }
        Print() << "Added " << count << " real-type run-time SoA attibute(s).\n";
    }
    {
        int count(0);
        for (int i = 0; i < m_num_diseases*IntIdxDisease::nattribs; i++) {
            AddIntComp(communicate_this_comp);
            count++;
        }
        Print() << "Added " << count << " integer-type run-time SoA attibute(s).\n";
    }
    return;
}

/*! \brief Initialize agents for ExaEpi::ICType::Demo */
void AgentContainer::initAgentsDemo (iMultiFab& /*num_residents*/,
                                     iMultiFab& /*unit_mf*/,
                                     iMultiFab& /*FIPS_mf*/,
                                     iMultiFab& /*comm_mf*/,
                                     DemographicData& /*demo*/)
{
    BL_PROFILE("AgentContainer::initAgentsDemo");

    int ncell = 3000;
    Vector<int> cell_pops;
    Vector<int> cell_indices;

    compute_initial_distribution(cell_pops, cell_indices, ncell);

    // now each rank will only actually add a subset of the particles
    int ibegin, iend;
    {
        int myproc = ParallelDescriptor::MyProc();
        int nprocs = ParallelDescriptor::NProcs();
        int navg = ncell*ncell/nprocs;
        int nleft = ncell*ncell - navg * nprocs;
        if (myproc < nleft) {
            ibegin = myproc*(navg+1);
            iend = ibegin + navg+1;
        } else {
            ibegin = myproc*navg + nleft;
            iend = ibegin + navg;
        }
    }
    std::size_t ncell_this_rank = iend-ibegin;

    std::size_t np_this_rank = 0;
    for (int i = 0; i < ncell*ncell; ++i) {
        if ((i < ibegin) || (i >= iend)) {
            cell_pops[cell_indices[i]] = 0;
        } else {
            np_this_rank += cell_pops[cell_indices[i]];
        }
    }

    // copy data to GPU
    amrex::Gpu::DeviceVector<int> cell_pops_d(cell_pops.size());
    amrex::Gpu::DeviceVector<int> cell_offsets_d(cell_pops.size()+1);
    Gpu::copy(Gpu::hostToDevice, cell_pops.begin(), cell_pops.end(),
              cell_pops_d.begin());
    Gpu::exclusive_scan(cell_pops_d.begin(), cell_pops_d.end(), cell_offsets_d.begin());

    amrex::Gpu::DeviceVector<int> cell_indices_d(cell_indices.size());
    Gpu::copy(Gpu::hostToDevice, cell_indices.begin(), cell_indices.end(), cell_indices_d.begin());

    // Fill in particle data in each cell
    auto& ptile = DefineAndReturnParticleTile(0, 0, 0);
    ptile.resize(np_this_rank);

    auto& soa   = ptile.GetStructOfArrays();
    auto& aos   = ptile.GetArrayOfStructs();
    auto pstruct_ptr = aos().data();

    int i_RT = IntIdx::nattribs;
    int r_RT = RealIdx::nattribs;
    int n_disease = m_num_diseases;

    GpuArray<int*,ExaEpi::max_num_diseases> status_ptrs, strain_ptrs;
    GpuArray<ParticleReal*,ExaEpi::max_num_diseases> counter_ptrs;
    for (int d = 0; d < n_disease; d++) {
        status_ptrs[d] = soa.GetIntData(i_RT+i0(d)+IntIdxDisease::status).data();
        strain_ptrs[d] = soa.GetIntData(i_RT+i0(d)+IntIdxDisease::strain).data();
        counter_ptrs[d] = soa.GetRealData(r_RT+r0(d)+RealIdxDisease::disease_counter).data();
    }

    auto cell_offsets_ptr = cell_offsets_d.data();
    auto cell_indices_ptr = cell_indices_d.data();

    amrex::ParallelForRNG( ncell_this_rank,
    [=] AMREX_GPU_DEVICE (int i_this_rank, RandomEngine const& engine) noexcept
    {
        int cell_id = i_this_rank + ibegin;
        int ind = cell_indices_ptr[cell_id];

        int cell_start = cell_offsets_ptr[ind];
        int cell_stop = cell_offsets_ptr[ind+1];

        int idx = cell_id % ncell;
        int idy = cell_id / ncell;

        for (int i = cell_start; i < cell_stop; ++i) {
            auto& p = pstruct_ptr[i];
            p.pos(0) = idx + 0.5_rt;
            p.pos(1) = idy + 0.5_rt;
            p.id() = i;
            p.cpu() = 0;

            for (int d = 0; d < n_disease; d++) {
                counter_ptrs[d][i] = 0.0_rt;
                strain_ptrs[d][i] = 0;

                if (amrex::Random(engine) < 1e-6) {
                    status_ptrs[d][i] = 1;
                    if (amrex::Random(engine) < 0.3) {
                        strain_ptrs[d][i] = 1;
                    }
                }
            }
        }
    });

    amrex::Print() << "Initial Redistribute... ";

    Redistribute();

    amrex::Print() << "... finished initialization\n";
}

/*! \brief Initialize agents for ExaEpi::ICType::Census

 *  + Define and allocate the following integer MultiFabs:
 *    + num_families: number of families; has 7 components, each component is the
 *      number of families of size (component+1)
 *    + fam_offsets: offset array for each family (i.e., each component of each grid cell), where the
 *      offset is the total number of people before this family while iterating over the grid.
 *    + fam_id: ID array for each family ()i.e., each component of each grid cell, where the ID is the
 *      total number of families before this family while iterating over the grid.
 *  + At each grid cell in each box/tile on each processor:
 *    + Set community number.
 *    + Find unit number for this community; specify that a part of this unit is on this processor;
 *      set unit number, FIPS code, and census tract number at this grid cell (community).
 *    + Set community size: 2000 people, unless this is the last community of a unit, in which case
 *      the remaining people if > 1000 (else 0).
 *    + Compute cumulative distribution (on a scale of 0-1000) of household size ranging from 1 to 7:
 *      initialize with default distributions, then compute from census data if available.
 *    + For each person in this community, generate a random integer between 0 and 1000; based on its
 *      value, assign this person to a household of a certain size (1-7) based on the cumulative
 *      distributions above.
 *  + Compute total number of agents (people), family offsets and IDs over the box/tile.
 *  + Allocate particle container AoS and SoA arrays for the computed number of agents.
 *  + At each grid cell in each box/tile on each processor, and for each component (where component
 *    corresponds to family size):
 *    + Compute percentage of school age kids (kids of age 5-17 as a fraction of total kids - under 5
 *      plus 5-17), if available in census data or set to default (76%).
 *    + For each agent at this grid cell and family size (component):
 *      + Find age group by generating a random integer (0-100) and using default age distributions.
 *        Look at code to see the algorithm for family size > 1.
 *      + Set agent position at the center of this grid cell.
 *      + Initialize status and day counters.
 *      + Set age group and family ID.
 *      + Set home location to current grid cell.
 *      + Initialize work location to current grid cell. Actual work location is set in
 *        ExaEpi::read_workerflow().
 *      + Set neighborhood and work neighborhood values. Actual work neighborhood is set
 *        in ExaEpi::read_workerflow().
 *      + Initialize workgroup to 0. It is set in ExaEpi::read_workerflow().
 *      + If age group is 5-17, assign a school based on neighborhood (#assign_school).
 *  + Copy everything to GPU device.
*/
void AgentContainer::initAgentsCensus (iMultiFab& num_residents,    /*!< Number of residents in each community (grid cell);
                                                                         component 0: age under 5,
                                                                         component 1: age group 5-17,
                                                                         component 2: age group 18-29,
                                                                         component 3: age group 30-64,
                                                                         component 4: age group 65+,
                                                                         component 4: total. */
                                       iMultiFab& unit_mf,          /*!< Unit number of each community */
                                       iMultiFab& FIPS_mf,          /*!< FIPS code (component 0) and
                                                                         census tract number (component 1)
                                                                         of each community */
                                       iMultiFab& comm_mf,          /*!< Community number */
                                       DemographicData& demo        /*!< Demographic data */ )
{
    BL_PROFILE("initAgentsCensus");

    const Box& domain = Geom(0).Domain();

    num_residents.setVal(0);
    unit_mf.setVal(-1);
    FIPS_mf.setVal(-1);
    comm_mf.setVal(-1);

    iMultiFab num_families(num_residents.boxArray(), num_residents.DistributionMap(), 7, 0);
    iMultiFab fam_offsets (num_residents.boxArray(), num_residents.DistributionMap(), 7, 0);
    iMultiFab fam_id (num_residents.boxArray(), num_residents.DistributionMap(), 7, 0);
    num_families.setVal(0);

    auto Nunit = demo.Nunit;
    auto Ncommunity = demo.Ncommunity;
    unit_teacher_counts_d.resize(Nunit, 0);
    /* One can decide to define a iMultifab teachercounts -- but, data locality might be challenging*/
    comm_teacher_counts_total_d.resize(Ncommunity, 0);
    comm_teacher_counts_high_d.resize(Ncommunity, 0);
    comm_teacher_counts_middle_d.resize(Ncommunity, 0);
    comm_teacher_counts_elem3_d.resize(Ncommunity, 0);
    comm_teacher_counts_elem4_d.resize(Ncommunity, 0);
    comm_teacher_counts_daycr_d.resize(Ncommunity, 0);

    amrex::Gpu::DeviceVector<long> student_teacher_ratios_d(student_teacher_ratios.size());
    amrex::Gpu::copy(amrex::Gpu::hostToDevice, student_teacher_ratios.begin(), student_teacher_ratios.end(), student_teacher_ratios_d.begin());

#ifdef AMREX_USE_OMP
#pragma omp parallel if (Gpu::notInLaunchRegion())
#endif
    for (MFIter mfi(unit_mf, TilingIfNotGPU()); mfi.isValid(); ++mfi)
    {
        auto unit_arr = unit_mf[mfi].array();
        auto FIPS_arr = FIPS_mf[mfi].array();
        auto comm_arr = comm_mf[mfi].array();
        auto nf_arr = num_families[mfi].array();
        auto nr_arr = num_residents[mfi].array();

        auto unit_on_proc = demo.Unit_on_proc_d.data();
        auto Start = demo.Start_d.data();
        auto FIPS = demo.FIPS_d.data();
        auto Tract = demo.Tract_d.data();
        auto Population = demo.Population_d.data();

        auto H1 = demo.H1_d.data();
        auto H2 = demo.H2_d.data();
        auto H3 = demo.H3_d.data();
        auto H4 = demo.H4_d.data();
        auto H5 = demo.H5_d.data();
        auto H6 = demo.H6_d.data();
        auto H7 = demo.H7_d.data();

        auto N5  = demo.N5_d.data();
        auto N17 = demo.N17_d.data();
        //auto N29 = demo.N29_d.data();
        //auto N64 = demo.N64_d.data();
        //auto N65plus = demo.N65plus_d.data();

        auto ratios = student_teacher_ratios_d.dataPtr();
        auto unit_teacher_counts_d_ptr = unit_teacher_counts_d.data();
        auto comm_teacher_counts_total_d_ptr = comm_teacher_counts_total_d.data();
        auto comm_teacher_counts_high_d_ptr = comm_teacher_counts_high_d.data();
        auto comm_teacher_counts_middle_d_ptr = comm_teacher_counts_middle_d.data();
        auto comm_teacher_counts_elem3_d_ptr = comm_teacher_counts_elem3_d.data();
        auto comm_teacher_counts_elem4_d_ptr = comm_teacher_counts_elem4_d.data();
        auto comm_teacher_counts_daycr_d_ptr = comm_teacher_counts_daycr_d.data();

        auto bx = mfi.tilebox();
        amrex::ParallelForRNG(bx, [=] AMREX_GPU_DEVICE (int i, int j, int k, amrex::RandomEngine const& engine) noexcept
        {
            int community = (int) domain.index(IntVect(AMREX_D_DECL(i, j, k)));
            if (community >= Ncommunity) { return; }
            comm_arr(i, j, k) = community;

            int unit = 0;
            while (community >= Start[unit+1]) { unit++; }
            unit_on_proc[unit] = 1;
            unit_arr(i, j, k) = unit;
            FIPS_arr(i, j, k, 0) = FIPS[unit];
            FIPS_arr(i, j, k, 1) = Tract[unit];

            int community_size;
            if (Population[unit] < (1000 + 2000*(community - Start[unit]))) {
                community_size = 0;  /* Don't set up any residents; workgroup-only */
            }
            else {
                community_size = 2000;   /* Standard 2000-person community */
            }

            int p_hh[7] = {330, 670, 800, 900, 970, 990, 1000};
            int num_hh = H1[unit] + H2[unit] + H3[unit] +
                H4[unit] + H5[unit] + H6[unit] + H7[unit];
            if (num_hh) {
                p_hh[0] = 1000 * H1[unit] / num_hh;
                p_hh[1] = 1000* (H1[unit] + H2[unit]) / num_hh;
                p_hh[2] = 1000* (H1[unit] + H2[unit] + H3[unit]) / num_hh;
                p_hh[3] = 1000* (H1[unit] + H2[unit] + H3[unit] + H4[unit]) / num_hh;
                p_hh[4] = 1000* (H1[unit] + H2[unit] + H3[unit] +
                                 H4[unit] + H5[unit]) / num_hh;
                p_hh[5] = 1000* (H1[unit] + H2[unit] + H3[unit] +
                                 H4[unit] + H5[unit] + H6[unit]) / num_hh;
                p_hh[6] = 1000;
            }

            int npeople = 0;
            while (npeople < community_size + 1) {
                int il  = amrex::Random_int(1000, engine);

                int family_size = 1;
                while (il > p_hh[family_size]) { ++family_size; }
                AMREX_ASSERT(family_size > 0);
                AMREX_ASSERT(family_size <= 7);

                nf_arr(i, j, k, family_size-1) += 1;
                npeople += family_size;
            }

            AMREX_ASSERT(npeople == nf_arr(i, j, k, 0) +
                         2*nf_arr(i, j, k, 1) +
                         3*nf_arr(i, j, k, 2) +
                         4*nf_arr(i, j, k, 3) +
                         5*nf_arr(i, j, k, 4) +
                         6*nf_arr(i, j, k, 5) +
                         7*nf_arr(i, j, k, 6));

            nr_arr(i, j, k, 5) = npeople;
        });

        int nagents;
        int ncomp = num_families[mfi].nComp();
        int ncell = num_families[mfi].numPts();
        {
            BL_PROFILE("setPopulationCounts_prefixsum")
            const int* in = num_families[mfi].dataPtr();
            int* out = fam_offsets[mfi].dataPtr();
            nagents = Scan::PrefixSum<int>(ncomp*ncell,
                            [=] AMREX_GPU_DEVICE (int i) -> int {
                                int comp = i / ncell;
                                return (comp+1)*in[i];
                            },
                            [=] AMREX_GPU_DEVICE (int i, int const& x) { out[i] = x; },
                                               Scan::Type::exclusive, Scan::retSum);
        }
        {
            BL_PROFILE("setFamily_id_prefixsum")
            const int* in = num_families[mfi].dataPtr();
            int* out = fam_id[mfi].dataPtr();
            Scan::PrefixSum<int>(ncomp*ncell,
                                 [=] AMREX_GPU_DEVICE (int i) -> int {
                                     return in[i];
                                 },
                                 [=] AMREX_GPU_DEVICE (int i, int const& x) { out[i] = x; },
                                 Scan::Type::exclusive, Scan::retSum);
        }

        auto offset_arr = fam_offsets[mfi].array();
        auto fam_id_arr = fam_id[mfi].array();
        auto& agents_tile = DefineAndReturnParticleTile(0, mfi);
        agents_tile.resize(nagents);
        auto aos = &agents_tile.GetArrayOfStructs()[0];
        auto& soa = agents_tile.GetStructOfArrays();

        auto age_group_ptr = soa.GetIntData(IntIdx::age_group).data();
        auto family_ptr = soa.GetIntData(IntIdx::family).data();
        auto home_i_ptr = soa.GetIntData(IntIdx::home_i).data();
        auto home_j_ptr = soa.GetIntData(IntIdx::home_j).data();
        auto work_i_ptr = soa.GetIntData(IntIdx::work_i).data();
        auto work_j_ptr = soa.GetIntData(IntIdx::work_j).data();
        auto hosp_i_ptr = soa.GetIntData(IntIdx::hosp_i).data();
        auto hosp_j_ptr = soa.GetIntData(IntIdx::hosp_j).data();
        auto nborhood_ptr = soa.GetIntData(IntIdx::nborhood).data();
        auto school_ptr = soa.GetIntData(IntIdx::school).data();
        auto workgroup_ptr = soa.GetIntData(IntIdx::workgroup).data();
        auto work_nborhood_ptr = soa.GetIntData(IntIdx::work_nborhood).data();
        auto random_travel_ptr = soa.GetIntData(IntIdx::random_travel).data();

        int i_RT = IntIdx::nattribs;
        int r_RT = RealIdx::nattribs;
        int n_disease = m_num_diseases;

        GpuArray<int*,ExaEpi::max_num_diseases> status_ptrs;
        GpuArray<ParticleReal*,ExaEpi::max_num_diseases> counter_ptrs, timer_ptrs;
        for (int d = 0; d < n_disease; d++) {
            status_ptrs[d] = soa.GetIntData(i_RT+i0(d)+IntIdxDisease::status).data();
            counter_ptrs[d] = soa.GetRealData(r_RT+r0(d)+RealIdxDisease::disease_counter).data();
            timer_ptrs[d] = soa.GetRealData(r_RT+r0(d)+RealIdxDisease::treatment_timer).data();
        }

        auto dx = ParticleGeom(0).CellSizeArray();
        auto my_proc = ParallelDescriptor::MyProc();

        auto student_counts_arr = student_counts[mfi].array();

        Long pid;
#ifdef AMREX_USE_OMP
#pragma omp critical (init_agents_nextid)
#endif
        {
            pid = PType::NextID();
            PType::NextID(pid+nagents);
        }
        AMREX_ALWAYS_ASSERT_WITH_MESSAGE(
            static_cast<Long>(pid + nagents) < LastParticleID,
            "Error: overflow on agent id numbers!");

        amrex::ParallelForRNG(bx, ncomp, [=] AMREX_GPU_DEVICE (int i, int j, int k, int n, amrex::RandomEngine const& engine) noexcept
        {
            int nf = nf_arr(i, j, k, n);
            if (nf == 0) return;

            int unit = unit_arr(i, j, k);
            int community = comm_arr(i, j, k);
            int family_id_start = fam_id_arr(i, j, k, n);
            int family_size = n + 1;
            int num_to_add = family_size * nf;

            int community_size;
            if (Population[unit] < (1000 + 2000*(community - Start[unit]))) {
                community_size = 0;  /* Don't set up any residents; workgroup-only */
            }
            else {
                community_size = 2000;   /* Standard 2000-person community */
            }

            int p_schoolage = 0;
            if (community_size) {  // Only bother for residential communities
                if (N5[unit] + N17[unit]) {
                    p_schoolage = 100*N17[unit] / (N5[unit] + N17[unit]);
                }
                else {
                    p_schoolage = 76;
                }
            }

            int start = offset_arr(i, j, k, n);
            int nborhood = 0;
            for (int ii = 0; ii < num_to_add; ++ii) {
                int ip = start + ii;
                auto& agent = aos[ip];
                int il2 = amrex::Random_int(100, engine);
                if (ii % family_size == 0) {
                    nborhood = amrex::Random_int(4, engine);
                }
                int age_group = -1;

                if (family_size == 1) {
                    if (il2 < 28) { age_group = 4; }      /* single adult age 65+   */
                    else if (il2 < 68) { age_group = 3; } /* age 30-64 (ASSUME 40%) */
                    else { age_group = 2; }               /* single adult age 19-29 */
                    nr_arr(i, j, k, age_group) += 1;
                } else if (family_size == 2) {
                    if (il2 == 0) {
                        /* 1% probability of one parent + one child */
                        int il3 = amrex::Random_int(100, engine);
                        if (il3 < 2) { age_group = 4; }        /* one parent, age 65+ */
                        else if (il3 < 62) { age_group = 3; }  /* one parent 30-64 (ASSUME 60%) */
                        else { age_group = 2; }                /* one parent 19-29 */
                        nr_arr(i, j, k, age_group) += 1;
                        if (((int) amrex::Random_int(100, engine)) < p_schoolage) {
                            age_group = 1; /* 22.0% of total population ages 5-18 */
                        } else {
                            age_group = 0;   /* 6.8% of total population ages 0-4 */
                        }
                        nr_arr(i, j, k, age_group) += 1;
                    } else {
                        /* 2 adults, 28% over 65 (ASSUME both same age group) */
                        if (il2 < 28) { age_group = 4; }      /* single adult age 65+ */
                        else if (il2 < 68) { age_group = 3; } /* age 30-64 (ASSUME 40%) */
                        else { age_group = 2; }               /* single adult age 19-29 */
                        nr_arr(i, j, k, age_group) += 2;
                    }
                }

                if (family_size > 2) {
                    /* ASSUME 2 adults, of the same age group */
                    if (il2 < 2) { age_group = 4; }  /* parents are age 65+ */
                    else if (il2 < 62) { age_group = 3; }  /* parents 30-64 (ASSUME 60%) */
                    else { age_group = 2; }  /* parents 19-29 */
                    nr_arr(i, j, k, age_group) += 2;

                    /* Now pick the children's age groups */
                    for (int nc = 2; nc < family_size; ++nc) {
                        if (((int) amrex::Random_int(100, engine)) < p_schoolage) {
                            age_group = 1; /* 22.0% of total population ages 5-18 */
                        } else {
                            age_group = 0;   /* 6.8% of total population ages 0-4 */
                        }
                        nr_arr(i, j, k, age_group) += 1;
                    }
                }

                agent.pos(0) = (i + 0.5_rt)*dx[0];
                agent.pos(1) = (j + 0.5_rt)*dx[1];
                agent.id()  = pid+ip;
                agent.cpu() = my_proc;

                for (int d = 0; d < n_disease; d++) {
                    status_ptrs[d][ip] = 0;
                    counter_ptrs[d][ip] = 0.0_rt;
                    timer_ptrs[d][ip] = 0.0_rt;
                }
                age_group_ptr[ip] = age_group;
                family_ptr[ip] = family_id_start + (ii / family_size);
                home_i_ptr[ip] = i;
                home_j_ptr[ip] = j;
                work_i_ptr[ip] = i;
                work_j_ptr[ip] = j;
                hosp_i_ptr[ip] = -1;
                hosp_j_ptr[ip] = -1;
                nborhood_ptr[ip] = nborhood;
                work_nborhood_ptr[ip] = nborhood;
                workgroup_ptr[ip] = 0;
                random_travel_ptr[ip] = -1;

                if (age_group == 0) {
                    school_ptr[ip] = 5; // note - need to handle playgroups
                } else if (age_group == 1) {
                    school_ptr[ip] = assign_school(nborhood, engine);
                } else {
                    school_ptr[ip] = 0; // only use negative values to indicate school closed
                }

                // Increment the appropriate student counter based on the school assignment
                if (school_ptr[ip] == SchoolType::elem_3) {
                    amrex::Gpu::Atomic::AddNoRet(&student_counts_arr(i, j, k, SchoolType::elem_3), 1);
                } else if (school_ptr[ip] == SchoolType::elem_4) {
                    amrex::Gpu::Atomic::AddNoRet(&student_counts_arr(i, j, k, SchoolType::elem_4), 1);
                } else if (school_ptr[ip] == SchoolType::middle) {
                    amrex::Gpu::Atomic::AddNoRet(&student_counts_arr(i, j, k, SchoolType::middle), 1);
                } else if (school_ptr[ip] == SchoolType::high) {
                    amrex::Gpu::Atomic::AddNoRet(&student_counts_arr(i, j, k, SchoolType::high), 1);
                } else if (school_ptr[ip] == SchoolType::day_care) {
                    amrex::Gpu::Atomic::AddNoRet(&student_counts_arr(i, j, k, SchoolType::day_care), 1);
                }

                if (school_ptr[ip]>0) {amrex::Gpu::Atomic::AddNoRet(&student_counts_arr(i, j, k, SchoolType::total), 1); }

            }
        });

        amrex::ParallelFor(bx,
            [=] AMREX_GPU_DEVICE (int i, int j, int k) noexcept
        {
            int comm = comm_arr(i,j,k);

            comm_teacher_counts_high_d_ptr[comm]   = (int)((student_counts_arr(i, j, k, SchoolType::high))     / (ratios[SchoolType::high]));
            comm_teacher_counts_middle_d_ptr[comm] = (int)((student_counts_arr(i, j, k, SchoolType::middle))   / (ratios[SchoolType::middle]));
            comm_teacher_counts_elem3_d_ptr[comm]  = (int)((student_counts_arr(i, j, k, SchoolType::elem_3))   / (ratios[SchoolType::elem_3]));
            comm_teacher_counts_elem4_d_ptr[comm]  = (int)((student_counts_arr(i, j, k, SchoolType::elem_4))   / (ratios[SchoolType::elem_4]));
            comm_teacher_counts_daycr_d_ptr[comm]  = (int)((student_counts_arr(i, j, k, SchoolType::day_care)) / (ratios[SchoolType::day_care]));

            int total = comm_teacher_counts_high_d_ptr[comm]
                      + comm_teacher_counts_middle_d_ptr[comm]
                      + comm_teacher_counts_elem3_d_ptr[comm]
                      + comm_teacher_counts_elem4_d_ptr[comm]
                      + comm_teacher_counts_daycr_d_ptr[comm];
            comm_teacher_counts_total_d_ptr[comm] = total;
            amrex::Gpu::Atomic::AddNoRet(&unit_teacher_counts_d_ptr[unit_arr(i,j,k,0)],total);
        });
    }

    demo.CopyToHostAsync(demo.Unit_on_proc_d, demo.Unit_on_proc);
    amrex::Gpu::streamSynchronize();
}

/*! \brief Send agents on a random walk around the neighborhood

    For each agent, set its position to a random one near its current position
*/
void AgentContainer::moveAgentsRandomWalk ()
{
    BL_PROFILE("AgentContainer::moveAgentsRandomWalk");

    for (int lev = 0; lev <= finestLevel(); ++lev)
    {
        const auto dx = Geom(lev).CellSizeArray();
        auto& plev  = GetParticles(lev);

#ifdef AMREX_USE_OMP
#pragma omp parallel if (Gpu::notInLaunchRegion())
#endif
        for(MFIter mfi = MakeMFIter(lev, TilingIfNotGPU()); mfi.isValid(); ++mfi)
        {
            int gid = mfi.index();
            int tid = mfi.LocalTileIndex();
            auto& ptile = plev[std::make_pair(gid, tid)];
            auto& aos   = ptile.GetArrayOfStructs();
            ParticleType* pstruct = &(aos[0]);
            const size_t np = aos.numParticles();

            amrex::ParallelForRNG( np,
            [=] AMREX_GPU_DEVICE (int i, RandomEngine const& engine) noexcept
            {
                ParticleType& p = pstruct[i];
                p.pos(0) += static_cast<ParticleReal> ((2*amrex::Random(engine)-1)*dx[0]);
                p.pos(1) += static_cast<ParticleReal> ((2*amrex::Random(engine)-1)*dx[1]);
            });
        }
    }
}

/*! \brief Move agents to work

    For each agent, set its position to the work community (IntIdx::work_i, IntIdx::work_j)
*/
void AgentContainer::moveAgentsToWork ()
{
    BL_PROFILE("AgentContainer::moveAgentsToWork");

    for (int lev = 0; lev <= finestLevel(); ++lev)
    {
        const auto dx = Geom(lev).CellSizeArray();
        auto& plev  = GetParticles(lev);

#ifdef AMREX_USE_OMP
#pragma omp parallel if (Gpu::notInLaunchRegion())
#endif
        for(MFIter mfi = MakeMFIter(lev, TilingIfNotGPU()); mfi.isValid(); ++mfi)
        {
            int gid = mfi.index();
            int tid = mfi.LocalTileIndex();
            auto& ptile = plev[std::make_pair(gid, tid)];
            const auto& ptd = ptile.getParticleTileData();
            auto& aos   = ptile.GetArrayOfStructs();
            ParticleType* pstruct = &(aos[0]);
            const size_t np = aos.numParticles();

            auto& soa = ptile.GetStructOfArrays();
            auto work_i_ptr = soa.GetIntData(IntIdx::work_i).data();
            auto work_j_ptr = soa.GetIntData(IntIdx::work_j).data();

            amrex::ParallelFor( np,
            [=] AMREX_GPU_DEVICE (int ip) noexcept
            {
                if (!isHospitalized(ip, ptd)) {
                    ParticleType& p = pstruct[ip];
                    p.pos(0) = (work_i_ptr[ip] + 0.5_prt)*dx[0];
                    p.pos(1) = (work_j_ptr[ip] + 0.5_prt)*dx[1];
                }
            });
        }
    }

    m_at_work = true;
}

/*! \brief Move agents to home

    For each agent, set its position to the home community (IntIdx::home_i, IntIdx::home_j)
*/
void AgentContainer::moveAgentsToHome ()
{
    BL_PROFILE("AgentContainer::moveAgentsToHome");

    for (int lev = 0; lev <= finestLevel(); ++lev)
    {
        const auto dx = Geom(lev).CellSizeArray();
        auto& plev  = GetParticles(lev);

#ifdef AMREX_USE_OMP
#pragma omp parallel if (Gpu::notInLaunchRegion())
#endif
        for(MFIter mfi = MakeMFIter(lev, TilingIfNotGPU()); mfi.isValid(); ++mfi)
        {
            int gid = mfi.index();
            int tid = mfi.LocalTileIndex();
            auto& ptile = plev[std::make_pair(gid, tid)];
            const auto& ptd = ptile.getParticleTileData();
            auto& aos   = ptile.GetArrayOfStructs();
            ParticleType* pstruct = &(aos[0]);
            const size_t np = aos.numParticles();

            auto& soa = ptile.GetStructOfArrays();
            auto home_i_ptr = soa.GetIntData(IntIdx::home_i).data();
            auto home_j_ptr = soa.GetIntData(IntIdx::home_j).data();

            amrex::ParallelFor( np,
            [=] AMREX_GPU_DEVICE (int ip) noexcept
            {
                if (!isHospitalized(ip, ptd)) {
                    ParticleType& p = pstruct[ip];
                    p.pos(0) = (home_i_ptr[ip] + 0.5_prt)*dx[0];
                    p.pos(1) = (home_j_ptr[ip] + 0.5_prt)*dx[1];
                }
            });
        }
    }

    m_at_work = false;
}

/*! \brief Move agents randomly

    For each agent, set its position to a random location with a probabilty of 0.01%
*/
void AgentContainer::moveRandomTravel (const iMultiFab& unit_mf)
{
    BL_PROFILE("AgentContainer::moveRandomTravel");

    const Box& domain = Geom(0).Domain();
    int i_max = domain.length(0);
    int j_max = domain.length(1);
    for (int lev = 0; lev <= finestLevel(); ++lev)
    {
        auto& plev  = GetParticles(lev);

#ifdef AMREX_USE_OMP
#pragma omp parallel if (Gpu::notInLaunchRegion())
#endif
        for(MFIter mfi = MakeMFIter(lev, TilingIfNotGPU()); mfi.isValid(); ++mfi)
        {
            const auto unit_arr = unit_mf[mfi].array();
            int gid = mfi.index();
            int tid = mfi.LocalTileIndex();
            auto& ptile = plev[std::make_pair(gid, tid)];
            const auto& ptd = ptile.getParticleTileData();
            auto& aos   = ptile.GetArrayOfStructs();
            ParticleType* pstruct = &(aos[0]);
            const size_t np = aos.numParticles();
            auto& soa   = ptile.GetStructOfArrays();
            auto random_travel_ptr = soa.GetIntData(IntIdx::random_travel).data();
            auto withdrawn_ptr = soa.GetIntData(IntIdx::withdrawn).data();

            amrex::ParallelForRNG( np,
            [=] AMREX_GPU_DEVICE (int i, RandomEngine const& engine) noexcept
            {
<<<<<<< HEAD
                ParticleType& p = pstruct[i];
                if (withdrawn_ptr[i] == 1) {return ;}
                if (amrex::Random(engine) < 0.0001) {
                    random_travel_ptr[i] = i;
                    int random_unit = -1;
                    while (random_unit == -1) {
                        int i_random = int( amrex::Real(i_max)*amrex::Random(engine));
                        int j_random = int( amrex::Real(j_max)*amrex::Random(engine));
                        p.pos(0) = i_random;
                        p.pos(1) = j_random;
                        random_unit = unit_arr(i_random, j_random, 0);
                    }
                }
            });
        }
    }
}

/*! \brief Return agents from random travel
*/
void AgentContainer::returnRandomTravel (const AgentContainer& on_travel_pc)
{
    BL_PROFILE("AgentContainer::returnRandomTravel");

    for (int lev = 0; lev <= finestLevel(); ++lev)
    {
        auto& plev  = GetParticles(lev);
        const auto& plev_travel = on_travel_pc.GetParticles(lev);

#ifdef AMREX_USE_OMP
#pragma omp parallel if (Gpu::notInLaunchRegion())
#endif
        for(MFIter mfi = MakeMFIter(lev, TilingIfNotGPU()); mfi.isValid(); ++mfi)
        {
            int gid = mfi.index();
            int tid = mfi.LocalTileIndex();
            auto& ptile = plev[std::make_pair(gid, tid)];
            auto& soa   = ptile.GetStructOfArrays();
            auto random_travel_ptr = soa.GetIntData(IntIdx::random_travel).data();

            const auto& ptile_travel = plev_travel.at(std::make_pair(gid, tid));
            const auto& aos_travel   = ptile_travel.GetArrayOfStructs();
            const size_t np_travel = aos_travel.numParticles();
            auto& soa_travel= ptile_travel.GetStructOfArrays();
            auto random_travel_ptr_travel = soa_travel.GetIntData(IntIdx::random_travel).data();

            int r_RT = RealIdx::nattribs;
            int n_disease = m_num_diseases;
            for (int d = 0; d < n_disease; d++) {
                auto prob_ptr        = soa.GetRealData(r_RT+r0(d)+RealIdxDisease::prob).data();
                auto prob_ptr_travel = soa_travel.GetRealData(r_RT+r0(d)+RealIdxDisease::prob).data();

                amrex::ParallelFor( np_travel,
                    [=] AMREX_GPU_DEVICE (int i) noexcept
                    {
                        int dst_index = random_travel_ptr_travel[i];
                        prob_ptr[dst_index] += prob_ptr_travel[i];
                        AMREX_ALWAYS_ASSERT(random_travel_ptr[dst_index] = dst_index);
                        AMREX_ALWAYS_ASSERT(random_travel_ptr[dst_index] >= 0);
                        random_travel_ptr[dst_index] = -1;
                    });
            }
        }
    }
}

/*! \brief Updates disease status of each agent at a given step and also updates a MultiFab
    that tracks disease statistics (hospitalization, ICU, ventilator, and death) in a community.

    At a given step, update the disease status of each agent based on the following overall logic:
    + If agent status is #Status::never or #Status::susceptible, do nothing
    + If agent status is #Status::infected, then
      + Increment its counter by 1 day
      + If counter is within incubation period, do nothing more
      + Else, use hospitalization probabilities (by age group)
        to decide if agent is hospitalized. If yes, use age group to set hospital timer. Also, use
        age-group-wise probabilities to move agent to ICU and then to ventilator. Adjust timer
        accordingly.
      + Update the community-wise disease stats tracker MultiFab according to hospitalization/ICU/vent
        status (using the agent's home community)
      + Else (beyond 3 days), count down hospital timer if agent is hospitalized. At end of hospital
        stay, determine if agent is #Status dead or #Status::immune. For non-hospitalized agents,
        set them to #Status::immune after incubation length + infection length days.

    The input argument is a MultiFab with 4 components corresponding to "hospitalizations", "ICU",
    "ventilator", and "death". It contains the cumulative totals of these quantities for each
    community as the simulation progresses.
*/
void AgentContainer::updateStatus (MFPtrVec& a_disease_stats /*!< Community-wise disease stats tracker */)
=======
                if (!isHospitalized(i, ptd)) {
                    ParticleType& p = pstruct[i];
                    if (amrex::Random(engine) < 0.0001) {
                        p.pos(0) = 3000*amrex::Random(engine);
                        p.pos(1) = 3000*amrex::Random(engine);
                    }
                }
            });
        }
    }
}

/*! \brief Updates disease status of each agent */
void AgentContainer::updateStatus ( MFPtrVec& a_disease_stats /*!< Community-wise disease stats tracker */)
>>>>>>> 5a63d177
{
    BL_PROFILE("AgentContainer::updateStatus");

    m_disease_status.updateAgents(*this, a_disease_stats);
    m_hospital->treatAgents(*this, a_disease_stats);

    // move hospitalized agents to their hospital location
    for (int lev = 0; lev <= finestLevel(); ++lev)
    {
        const auto dx = Geom(lev).CellSizeArray();
        auto& plev  = GetParticles(lev);

#ifdef AMREX_USE_OMP
#pragma omp parallel if (Gpu::notInLaunchRegion())
#endif
        for(MFIter mfi = MakeMFIter(lev, TilingIfNotGPU()); mfi.isValid(); ++mfi)
        {
            int gid = mfi.index();
            int tid = mfi.LocalTileIndex();
            auto& ptile = plev[std::make_pair(gid, tid)];
            const auto& ptd = ptile.getParticleTileData();
            auto& aos   = ptile.GetArrayOfStructs();
            ParticleType* pstruct = &(aos[0]);
            const size_t np = aos.numParticles();

            auto& soa = ptile.GetStructOfArrays();
            auto hosp_i_ptr = soa.GetIntData(IntIdx::hosp_i).data();
            auto hosp_j_ptr = soa.GetIntData(IntIdx::hosp_j).data();

            amrex::ParallelFor( np,
            [=] AMREX_GPU_DEVICE (int ip) noexcept
            {
                if (isHospitalized(ip, ptd)) {
                    ParticleType& p = pstruct[ip];
                    p.pos(0) = (hosp_i_ptr[ip] + 0.5_prt)*dx[0];
                    p.pos(1) = (hosp_j_ptr[ip] + 0.5_prt)*dx[1];
                }
            });
        }
    }
}

/*! \brief Start shelter-in-place */
void AgentContainer::shelterStart ()
{
    BL_PROFILE("AgentContainer::shelterStart");

    amrex::Print() << "Starting shelter in place order \n";

    for (int lev = 0; lev <= finestLevel(); ++lev)
    {
        auto& plev  = GetParticles(lev);

#ifdef AMREX_USE_OMP
#pragma omp parallel if (Gpu::notInLaunchRegion())
#endif
        for(MFIter mfi = MakeMFIter(lev, TilingIfNotGPU()); mfi.isValid(); ++mfi)
        {
            int gid = mfi.index();
            int tid = mfi.LocalTileIndex();
            auto& ptile = plev[std::make_pair(gid, tid)];
            auto& soa   = ptile.GetStructOfArrays();
            const auto np = ptile.numParticles();
            auto withdrawn_ptr = soa.GetIntData(IntIdx::withdrawn).data();

            auto shelter_compliance = m_shelter_compliance;
            amrex::ParallelForRNG( np,
            [=] AMREX_GPU_DEVICE (int i, amrex::RandomEngine const& engine) noexcept
            {
                if (amrex::Random(engine) < shelter_compliance) {
                    withdrawn_ptr[i] = 1;
                }
            });
        }
    }
}

/*! \brief Stop shelter-in-place */
void AgentContainer::shelterStop ()
{
    BL_PROFILE("AgentContainer::shelterStop");

    amrex::Print() << "Stopping shelter in place order \n";

    for (int lev = 0; lev <= finestLevel(); ++lev)
    {
        auto& plev  = GetParticles(lev);

#ifdef AMREX_USE_OMP
#pragma omp parallel if (Gpu::notInLaunchRegion())
#endif
        for(MFIter mfi = MakeMFIter(lev, TilingIfNotGPU()); mfi.isValid(); ++mfi)
        {
            int gid = mfi.index();
            int tid = mfi.LocalTileIndex();
            auto& ptile = plev[std::make_pair(gid, tid)];
            auto& soa   = ptile.GetStructOfArrays();
            const auto np = ptile.numParticles();
            auto withdrawn_ptr = soa.GetIntData(IntIdx::withdrawn).data();

            amrex::ParallelFor( np, [=] AMREX_GPU_DEVICE (int i) noexcept
            {
                withdrawn_ptr[i] = 0;
            });
        }
    }
}

/*! \brief Infect agents based on their current status and the computed probability of infection.
    The infection probability is computed in AgentContainer::interactAgentsHomeWork() or
    AgentContainer::interactAgents() */
void AgentContainer::infectAgents ()
{
    BL_PROFILE("AgentContainer::infectAgents");

    for (int lev = 0; lev <= finestLevel(); ++lev)
    {
        auto& plev  = GetParticles(lev);

#ifdef AMREX_USE_OMP
#pragma omp parallel if (Gpu::notInLaunchRegion())
#endif
        for(MFIter mfi = MakeMFIter(lev, TilingIfNotGPU()); mfi.isValid(); ++mfi)
        {
            int gid = mfi.index();
            int tid = mfi.LocalTileIndex();
            auto& ptile = plev[std::make_pair(gid, tid)];
            auto& soa   = ptile.GetStructOfArrays();
            const auto np = ptile.numParticles();

            int i_RT = IntIdx::nattribs;
            int r_RT = RealIdx::nattribs;
            int n_disease = m_num_diseases;

            for (int d = 0; d < n_disease; d++) {

                auto status_ptr = soa.GetIntData(i_RT+i0(d)+IntIdxDisease::status).data();

                auto counter_ptr           = soa.GetRealData(r_RT+r0(d)+RealIdxDisease::disease_counter).data();
                auto prob_ptr              = soa.GetRealData(r_RT+r0(d)+RealIdxDisease::prob).data();
                auto incubation_period_ptr = soa.GetRealData(r_RT+r0(d)+RealIdxDisease::incubation_period).data();
                auto infectious_period_ptr = soa.GetRealData(r_RT+r0(d)+RealIdxDisease::infectious_period).data();
                auto symptomdev_period_ptr = soa.GetRealData(r_RT+r0(d)+RealIdxDisease::symptomdev_period).data();

                auto* lparm = d_parm[d];

                amrex::ParallelForRNG( np,
                [=] AMREX_GPU_DEVICE (int i, amrex::RandomEngine const& engine) noexcept
                {
                    prob_ptr[i] = 1.0_rt - prob_ptr[i];
                    if ( status_ptr[i] == Status::never ||
                         status_ptr[i] == Status::susceptible ) {
                        if (amrex::Random(engine) < prob_ptr[i]) {
                            status_ptr[i] = Status::infected;
                            counter_ptr[i] = 0.0_rt;
                            incubation_period_ptr[i] = amrex::RandomNormal(lparm->incubation_length_mean, lparm->incubation_length_std, engine);
                            infectious_period_ptr[i] = amrex::RandomNormal(lparm->infectious_length_mean, lparm->infectious_length_std, engine);
                            symptomdev_period_ptr[i] = amrex::RandomNormal(lparm->symptomdev_length_mean, lparm->symptomdev_length_std, engine);
                            return;
                        }
                    }
                });
            }
        }
    }
}

/*! \brief Computes the number of agents with various #Status in each grid cell of the
    computational domain.

    Given a MultiFab with at least 5 x (number of diseases) components that is defined with
    the same box array and distribution mapping as this #AgentContainer, the MultiFab will
    contain (at the end of this function) the following *in each cell*:
    For each disease (d being the disease index):
    + component 5*d+0: total number of agents in this grid cell.
    + component 5*d+1: number of agents that have never been infected (#Status::never)
    + component 5*d+2: number of agents that are infected (#Status::infected)
    + component 5*d+3: number of agents that are immune (#Status::immune)
    + component 5*d+4: number of agents that are susceptible infected (#Status::susceptible)
*/
void AgentContainer::generateCellData (MultiFab& mf /*!< MultiFab with at least 5*m_num_diseases components */) const
{
    BL_PROFILE("AgentContainer::generateCellData");

    const int lev = 0;

    AMREX_ASSERT(OK());
    AMREX_ASSERT(numParticlesOutOfRange(*this, 0) == 0);

    const auto& geom = Geom(lev);
    const auto plo = geom.ProbLoArray();
    const auto dxi = geom.InvCellSizeArray();
    const auto domain = geom.Domain();
    int n_disease = m_num_diseases;

    ParticleToMesh(*this, mf, lev,
        [=] AMREX_GPU_DEVICE (const AgentContainer::ParticleTileType::ConstParticleTileDataType& ptd,
                              int i,
                              Array4<Real> const& count)
        {
            auto p = ptd.m_aos[i];
            auto iv = getParticleCell(p, plo, dxi, domain);

            for (int d = 0; d < n_disease; d++) {
                int status = ptd.m_runtime_idata[i0(d)+IntIdxDisease::status][i];
                Gpu::Atomic::AddNoRet(&count(iv, 5*d+0), 1.0_rt);
                if (status != Status::dead) {
                    Gpu::Atomic::AddNoRet(&count(iv, 5*d+status+1), 1.0_rt);
                }
            }
        }, false);
}

/*! \brief Computes the total number of agents with each #Status

    Returns a vector with 5 components corresponding to each value of #Status; each element is
    the total number of agents at a step with the corresponding #Status (in that order).
*/
std::array<Long, 9> AgentContainer::getTotals (const int a_d /*!< disease index */) {
    BL_PROFILE("getTotals");
    amrex::ReduceOps<ReduceOpSum, ReduceOpSum, ReduceOpSum, ReduceOpSum, ReduceOpSum, ReduceOpSum, ReduceOpSum, ReduceOpSum, ReduceOpSum> reduce_ops;
    auto r = amrex::ParticleReduce<ReduceData<int,int,int,int,int,int,int,int,int>> (
                  *this, [=] AMREX_GPU_DEVICE (const AgentContainer::ParticleTileType::ConstParticleTileDataType& ptd, const int i) noexcept
                  -> amrex::GpuTuple<int,int,int,int,int,int,int,int,int>
              {
                  int s[9] = {0, 0, 0, 0, 0, 0, 0, 0, 0};
                  auto status = ptd.m_runtime_idata[i0(a_d)+IntIdxDisease::status][i];

                  AMREX_ALWAYS_ASSERT(status >= 0);
                  AMREX_ALWAYS_ASSERT(status <= 4);

                  s[status] = 1;

                  if (status == Status::infected) {  // exposed
                      if (notInfectiousButInfected(i, ptd, a_d)) {
                          s[5] = 1;  // exposed, but not infectious
                      } else { // infectious
                          if (ptd.m_runtime_idata[i0(a_d)+IntIdxDisease::symptomatic][i] == SymptomStatus::asymptomatic) {
                              s[6] = 1;  // asymptomatic and will remain so
                          }
                          else if (ptd.m_runtime_idata[i0(a_d)+IntIdxDisease::symptomatic][i] == SymptomStatus::presymptomatic) {
                              s[7] = 1;  // asymptomatic but will develop symptoms
                          }
                          else if (ptd.m_runtime_idata[i0(a_d)+IntIdxDisease::symptomatic][i] == SymptomStatus::symptomatic) {
                              s[8] = 1;  // Infectious and symptomatic
                          } else {
                              amrex::Abort("how did I get here?");
                          }
                      }
                  }
                  return {s[0], s[1], s[2], s[3], s[4], s[5], s[6], s[7], s[8]};
              }, reduce_ops);

    std::array<Long, 9> counts = {amrex::get<0>(r), amrex::get<1>(r), amrex::get<2>(r), amrex::get<3>(r),
                                  amrex::get<4>(r), amrex::get<5>(r), amrex::get<6>(r), amrex::get<7>(r),
                                  amrex::get<8>(r)};
    ParallelDescriptor::ReduceLongSum(&counts[0], 9, ParallelDescriptor::IOProcessorNumber());
    return counts;
}

/*! \brief Interaction and movement of agents during morning commute
 *
 * + Move agents to work
 * + Simulate interactions during morning commute (public transit/carpool/etc ?)
*/
void AgentContainer::morningCommute ( MultiFab& /*a_mask_behavior*/ /*!< Masking behavior */ )
{
    BL_PROFILE("AgentContainer::morningCommute");
    //if (haveInteractionModel(ExaEpi::InteractionNames::transit)) {
    //    m_interactions[ExaEpi::InteractionNames::transit]->interactAgents( *this, a_mask_behavior );
    //}
    moveAgentsToWork();
}

/*! \brief Interaction and movement of agents during evening commute
 *
 * + Simulate interactions during evening commute (public transit/carpool/etc ?)
 * + Simulate interactions at locations agents may stop by on their way home
 * + Move agents to home
*/
void AgentContainer::eveningCommute ( MultiFab& /*a_mask_behavior*/ /*!< Masking behavior */ )
{
    BL_PROFILE("AgentContainer::eveningCommute");
    //if (haveInteractionModel(ExaEpi::InteractionNames::transit)) {
    //    m_interactions[ExaEpi::InteractionNames::transit]->interactAgents( *this, a_mask_behavior );
    //}
    //if (haveInteractionModel(ExaEpi::InteractionNames::grocery_store)) {
    //    m_interactions[ExaEpi::InteractionNames::grocery_store]->interactAgents( *this, a_mask_behavior );
    //}
    moveAgentsToHome();
}

/*! \brief Interaction of agents during day time - work and school */
void AgentContainer::interactDay ( MultiFab& a_mask_behavior /*!< Masking behavior */ )
{
    BL_PROFILE("AgentContainer::interactDay");
    if (haveInteractionModel(ExaEpi::InteractionNames::work)) {
        m_interactions[ExaEpi::InteractionNames::work]->interactAgents( *this, a_mask_behavior );
    }
    if (haveInteractionModel(ExaEpi::InteractionNames::school)) {
        m_interactions[ExaEpi::InteractionNames::school]->interactAgents( *this, a_mask_behavior );
    }
    if (haveInteractionModel(ExaEpi::InteractionNames::nborhood)) {
        m_interactions[ExaEpi::InteractionNames::nborhood]->interactAgents( *this, a_mask_behavior );
    }

    m_hospital->interactAgents(*this, a_mask_behavior);
}

/*! \brief Interaction of agents during evening (after work) - social stuff */
void AgentContainer::interactEvening ( MultiFab& /*a_mask_behavior*/ /*!< Masking behavior */ )
{
    BL_PROFILE("AgentContainer::interactEvening");
}

/*! \brief Interaction of agents during nighttime time - at home */
void AgentContainer::interactNight ( MultiFab& a_mask_behavior /*!< Masking behavior */ )
{
    BL_PROFILE("AgentContainer::interactNight");
    if (haveInteractionModel(ExaEpi::InteractionNames::home)) {
        m_interactions[ExaEpi::InteractionNames::home]->interactAgents( *this, a_mask_behavior );
    }
    if (haveInteractionModel(ExaEpi::InteractionNames::nborhood)) {
        m_interactions[ExaEpi::InteractionNames::nborhood]->interactAgents( *this, a_mask_behavior );
    }
}

/*! \brief Interaction with agents on random travel */
void AgentContainer::interactRandomTravel ( MultiFab& a_mask_behavior, /*!< Masking behavior */
                                            AgentContainer& on_travel_pc /*< agents that are on random_travel */)
{
    BL_PROFILE("AgentContainer::interactNight");
    if (haveInteractionModel(ExaEpi::InteractionNames::random)) {
        m_interactions[ExaEpi::InteractionNames::random]->interactAgents( *this, a_mask_behavior, on_travel_pc);
    }
}<|MERGE_RESOLUTION|>--- conflicted
+++ resolved
@@ -877,18 +877,19 @@
             amrex::ParallelForRNG( np,
             [=] AMREX_GPU_DEVICE (int i, RandomEngine const& engine) noexcept
             {
-<<<<<<< HEAD
-                ParticleType& p = pstruct[i];
-                if (withdrawn_ptr[i] == 1) {return ;}
-                if (amrex::Random(engine) < 0.0001) {
-                    random_travel_ptr[i] = i;
-                    int random_unit = -1;
-                    while (random_unit == -1) {
-                        int i_random = int( amrex::Real(i_max)*amrex::Random(engine));
-                        int j_random = int( amrex::Real(j_max)*amrex::Random(engine));
-                        p.pos(0) = i_random;
-                        p.pos(1) = j_random;
-                        random_unit = unit_arr(i_random, j_random, 0);
+                if (!isHospitalized(i, ptd)) {
+                    ParticleType& p = pstruct[i];
+                    if (withdrawn_ptr[i] == 1) {return ;}
+                    if (amrex::Random(engine) < 0.0001) {
+                        random_travel_ptr[i] = i;
+                        int random_unit = -1;
+                        while (random_unit == -1) {
+                            int i_random = int( amrex::Real(i_max)*amrex::Random(engine));
+                            int j_random = int( amrex::Real(j_max)*amrex::Random(engine));
+                            p.pos(0) = i_random;
+                            p.pos(1) = j_random;
+                            random_unit = unit_arr(i_random, j_random, 0);
+                        }
                     }
                 }
             });
@@ -944,45 +945,8 @@
     }
 }
 
-/*! \brief Updates disease status of each agent at a given step and also updates a MultiFab
-    that tracks disease statistics (hospitalization, ICU, ventilator, and death) in a community.
-
-    At a given step, update the disease status of each agent based on the following overall logic:
-    + If agent status is #Status::never or #Status::susceptible, do nothing
-    + If agent status is #Status::infected, then
-      + Increment its counter by 1 day
-      + If counter is within incubation period, do nothing more
-      + Else, use hospitalization probabilities (by age group)
-        to decide if agent is hospitalized. If yes, use age group to set hospital timer. Also, use
-        age-group-wise probabilities to move agent to ICU and then to ventilator. Adjust timer
-        accordingly.
-      + Update the community-wise disease stats tracker MultiFab according to hospitalization/ICU/vent
-        status (using the agent's home community)
-      + Else (beyond 3 days), count down hospital timer if agent is hospitalized. At end of hospital
-        stay, determine if agent is #Status dead or #Status::immune. For non-hospitalized agents,
-        set them to #Status::immune after incubation length + infection length days.
-
-    The input argument is a MultiFab with 4 components corresponding to "hospitalizations", "ICU",
-    "ventilator", and "death". It contains the cumulative totals of these quantities for each
-    community as the simulation progresses.
-*/
-void AgentContainer::updateStatus (MFPtrVec& a_disease_stats /*!< Community-wise disease stats tracker */)
-=======
-                if (!isHospitalized(i, ptd)) {
-                    ParticleType& p = pstruct[i];
-                    if (amrex::Random(engine) < 0.0001) {
-                        p.pos(0) = 3000*amrex::Random(engine);
-                        p.pos(1) = 3000*amrex::Random(engine);
-                    }
-                }
-            });
-        }
-    }
-}
-
 /*! \brief Updates disease status of each agent */
 void AgentContainer::updateStatus ( MFPtrVec& a_disease_stats /*!< Community-wise disease stats tracker */)
->>>>>>> 5a63d177
 {
     BL_PROFILE("AgentContainer::updateStatus");
 
