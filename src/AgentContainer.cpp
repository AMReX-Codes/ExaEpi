/*! @file AgentContainer.cpp
    \brief Function implementations for #AgentContainer class
*/

#include "AgentContainer.H"

using namespace amrex;

namespace {

    /*! \brief Shuffle the elements of a given vector */
    void randomShuffle (std::vector<int>& vec /*!< Vector to be shuffled */)
    {
        std::random_device rd;
        std::mt19937 g(rd());
        std::shuffle(vec.begin(), vec.end(), g);
    }

    /*! \brief
    */
    void compute_initial_distribution (amrex::Vector<int>& cell_pops, /*!< */
                                       amrex::Vector<int>& cell_indices, /*!< */
                                       int ncell /*!< */)
    {
        BL_PROFILE("compute_initial_distribution");

        AMREX_ALWAYS_ASSERT(ncell == 3000); // hard-coded right now

        cell_pops.resize(0);
        cell_pops.resize(ncell*ncell, -1);

        // we compute the initial distribution on Rank 0 and broadcast to all ranks
        if (ParallelDescriptor::IOProcessor())
        {
            int num_pop_bins = 1000;
            amrex::Real log_min_pop = 1.062_rt;
            amrex::Real log_max_pop = 4.0_rt;
            amrex::Vector<amrex::Real> cell_pop_bins_r(num_pop_bins);
            amrex::Vector<amrex::Real> num_cells_per_bin_r(num_pop_bins);

            for (int i = 0; i < cell_pop_bins_r.size(); ++i) {
                cell_pop_bins_r[i] = std::pow(10.0_rt,
                    log_min_pop + i*(log_max_pop - log_min_pop)/(num_pop_bins-1));
                num_cells_per_bin_r[i] = std::pow(cell_pop_bins_r[i], -1.5_rt);
            }

            amrex::Real norm = 0_rt;
            for (int i = 0; i < num_cells_per_bin_r.size(); ++i) {
                norm += num_cells_per_bin_r[i];
            }

            amrex::Vector<int> cell_pop_bins(num_pop_bins);
            amrex::Vector<int> num_cells_per_bin(num_pop_bins);
            for (int i = 0; i < num_cells_per_bin.size(); ++i) {
                num_cells_per_bin_r[i] *= (ncell*ncell/norm);
                num_cells_per_bin[i] = static_cast<int>(std::round(num_cells_per_bin_r[i]));
                cell_pop_bins[i] = static_cast<int>(std::round(cell_pop_bins_r[i]));
            }

            int total_cells = 0;
            for (int i = 0; i < num_cells_per_bin.size(); ++i) {
                total_cells += num_cells_per_bin[i];
            }
            num_cells_per_bin[0] += (ncell*ncell - total_cells);

            std::vector<int> perm(ncell*ncell);
            std::iota(perm.begin(), perm.end(), 0);
            randomShuffle(perm);

            Vector<int> offsets(num_pop_bins+1);
            offsets[0] = 0;
            for (int i = 1; i < num_pop_bins+1; ++i) {
                offsets[i] = offsets[i-1] + num_cells_per_bin[i-1];
            }

            for (int i = 0; i < num_pop_bins; ++i) {
                for (int j = offsets[i]; j < offsets[i+1]; ++j) {
                    cell_pops[perm[j]] = cell_pop_bins[i];
                }
            }

            int total_agents = 0;
            for (int i = 0; i < cell_pops.size(); ++i) {
                total_agents += cell_pops[i];
            }
            amrex::Print() << "Total number of agents: " << total_agents << "\n";

            amrex::Print() << "Splitting up population into interior and border\n";
            // we now have a list of populations for each cell. We want 1/3
            // of the population to be within 200 cells of the border. We
            // maintain two separate lists, one for the interior, one for the exterior
            int interior_size = 2600*2600;
            int border_size = ncell*ncell - interior_size;

            // First we sort the vector of cell pops
            std::sort(cell_pops.begin(), cell_pops.end());
            amrex::Real border_pop = 0_rt;
            int i = cell_pops.size()-1;
            std::vector<int> border_ids;
            std::vector<int> interior_ids;
            while ((border_pop < 100e6) && (i >= 0)) {
                amrex::Real pop = cell_pops[i];
                if (amrex::Random() < 0.5) {
                    border_ids.push_back(i);
                    border_pop += pop;
                }
                else {
                    interior_ids.push_back(i);
                }
                --i;
            }

            while (interior_ids.size() < static_cast<std::size_t>(interior_size)) {
                interior_ids.push_back(i);
                --i;
            }

            while (i >= 0) {
                amrex::Real pop = cell_pops[i];
                border_pop += pop;
                border_ids.push_back(i);
                --i;
            }

            // if these conditions are not met, then something has gone wrong with the border pop
            AMREX_ALWAYS_ASSERT(i == -1);
            AMREX_ALWAYS_ASSERT(interior_ids.size() == static_cast<std::size_t>(interior_size));
            AMREX_ALWAYS_ASSERT(border_ids.size() == static_cast<std::size_t>(border_size));

            amrex::Print() << "Population within 200 cells of border is " << border_pop << "\n";

            randomShuffle(border_ids);
            randomShuffle(interior_ids);

            for (int cell_id = 0; cell_id < ncell*ncell; ++cell_id) {
                int idx = cell_id % ncell;
                int idy = cell_id / ncell;
                if ((idx < 200) || (idx >= 2800) || (idy < 200) || (idy >= 2800)) {
                    cell_indices.push_back(border_ids.back());
                    border_ids.pop_back();
                } else {
                    cell_indices.push_back(interior_ids.back());
                    interior_ids.pop_back();
                }
            }
            AMREX_ALWAYS_ASSERT(interior_ids.size() == 0);
            AMREX_ALWAYS_ASSERT(border_ids.size() == 0);
        } else {
            cell_indices.resize(0);
            cell_indices.resize(ncell*ncell);
        }

        // Broadcast
        ParallelDescriptor::Bcast(&cell_pops[0], cell_pops.size(),
                                  ParallelDescriptor::IOProcessorNumber());
        ParallelDescriptor::Bcast(&cell_indices[0], cell_indices.size(),
                                  ParallelDescriptor::IOProcessorNumber());
    }
}

/*! Add runtime SoA attributes */
void AgentContainer::add_attributes()
{
    const bool communicate_this_comp = true;
    {
        int count(0);
        for (int i = 0; i < m_num_diseases*RealIdxDisease::nattribs; i++) {
            AddRealComp(communicate_this_comp);
            count++;
        }
        Print() << "Added " << count << " real-type run-time SoA attibute(s).\n";
    }
    {
        int count(0);
        for (int i = 0; i < m_num_diseases*IntIdxDisease::nattribs; i++) {
            AddIntComp(communicate_this_comp);
            count++;
        }
        Print() << "Added " << count << " integer-type run-time SoA attibute(s).\n";
    }
    return;
}

/*! \brief Initialize agents for ExaEpi::ICType::Demo */
void AgentContainer::initAgentsDemo (iMultiFab& /*num_residents*/,
                                     iMultiFab& /*unit_mf*/,
                                     iMultiFab& /*FIPS_mf*/,
                                     iMultiFab& /*comm_mf*/,
                                     DemographicData& /*demo*/)
{
    BL_PROFILE("AgentContainer::initAgentsDemo");

    int ncell = 3000;
    Vector<int> cell_pops;
    Vector<int> cell_indices;

    compute_initial_distribution(cell_pops, cell_indices, ncell);

    // now each rank will only actually add a subset of the particles
    int ibegin, iend;
    {
        int myproc = ParallelDescriptor::MyProc();
        int nprocs = ParallelDescriptor::NProcs();
        int navg = ncell*ncell/nprocs;
        int nleft = ncell*ncell - navg * nprocs;
        if (myproc < nleft) {
            ibegin = myproc*(navg+1);
            iend = ibegin + navg+1;
        } else {
            ibegin = myproc*navg + nleft;
            iend = ibegin + navg;
        }
    }
    std::size_t ncell_this_rank = iend-ibegin;

    std::size_t np_this_rank = 0;
    for (int i = 0; i < ncell*ncell; ++i) {
        if ((i < ibegin) || (i >= iend)) {
            cell_pops[cell_indices[i]] = 0;
        } else {
            np_this_rank += cell_pops[cell_indices[i]];
        }
    }

    // copy data to GPU
    amrex::Gpu::DeviceVector<int> cell_pops_d(cell_pops.size());
    amrex::Gpu::DeviceVector<int> cell_offsets_d(cell_pops.size()+1);
    Gpu::copy(Gpu::hostToDevice, cell_pops.begin(), cell_pops.end(),
              cell_pops_d.begin());
    Gpu::exclusive_scan(cell_pops_d.begin(), cell_pops_d.end(), cell_offsets_d.begin());

    amrex::Gpu::DeviceVector<int> cell_indices_d(cell_indices.size());
    Gpu::copy(Gpu::hostToDevice, cell_indices.begin(), cell_indices.end(), cell_indices_d.begin());

    // Fill in particle data in each cell
    auto& ptile = DefineAndReturnParticleTile(0, 0, 0);
    ptile.resize(np_this_rank);

    auto& soa   = ptile.GetStructOfArrays();
    auto& aos   = ptile.GetArrayOfStructs();
    auto pstruct_ptr = aos().data();

    int i_RT = IntIdx::nattribs;
    int r_RT = RealIdx::nattribs;
    int n_disease = m_num_diseases;

    GpuArray<int*,ExaEpi::max_num_diseases> status_ptrs, strain_ptrs;
    GpuArray<ParticleReal*,ExaEpi::max_num_diseases> counter_ptrs;
    for (int d = 0; d < n_disease; d++) {
        status_ptrs[d] = soa.GetIntData(i_RT+i0(d)+IntIdxDisease::status).data();
        strain_ptrs[d] = soa.GetIntData(i_RT+i0(d)+IntIdxDisease::strain).data();
        counter_ptrs[d] = soa.GetRealData(r_RT+r0(d)+RealIdxDisease::disease_counter).data();
    }

    auto cell_offsets_ptr = cell_offsets_d.data();
    auto cell_indices_ptr = cell_indices_d.data();

    amrex::ParallelForRNG( ncell_this_rank,
    [=] AMREX_GPU_DEVICE (int i_this_rank, RandomEngine const& engine) noexcept
    {
        int cell_id = i_this_rank + ibegin;
        int ind = cell_indices_ptr[cell_id];

        int cell_start = cell_offsets_ptr[ind];
        int cell_stop = cell_offsets_ptr[ind+1];

        int idx = cell_id % ncell;
        int idy = cell_id / ncell;

        for (int i = cell_start; i < cell_stop; ++i) {
            auto& p = pstruct_ptr[i];
            p.pos(0) = idx + 0.5_rt;
            p.pos(1) = idy + 0.5_rt;
            p.id() = i;
            p.cpu() = 0;

<<<<<<< HEAD
            for (int d = 0; d < n_disease; d++) {
                counter_ptrs[d][i] = 0.0;
                strain_ptrs[d][i] = 0;
=======
            counter_ptr[i] = 0.0_rt;
            strain_ptr[i] = 0;
>>>>>>> fa821f7c

                if (amrex::Random(engine) < 1e-6) {
                    status_ptrs[d][i] = 1;
                    if (amrex::Random(engine) < 0.3) {
                        strain_ptrs[d][i] = 1;
                    }
                }
            }
        }
    });

    amrex::Print() << "Initial Redistribute... ";

    Redistribute();

    amrex::Print() << "... finished initialization\n";
}

/*! \brief Initialize agents for ExaEpi::ICType::Census

 *  + Define and allocate the following integer MultiFabs:
 *    + num_families: number of families; has 7 components, each component is the
 *      number of families of size (component+1)
 *    + fam_offsets: offset array for each family (i.e., each component of each grid cell), where the
 *      offset is the total number of people before this family while iterating over the grid.
 *    + fam_id: ID array for each family ()i.e., each component of each grid cell, where the ID is the
 *      total number of families before this family while iterating over the grid.
 *  + At each grid cell in each box/tile on each processor:
 *    + Set community number.
 *    + Find unit number for this community; specify that a part of this unit is on this processor;
 *      set unit number, FIPS code, and census tract number at this grid cell (community).
 *    + Set community size: 2000 people, unless this is the last community of a unit, in which case
 *      the remaining people if > 1000 (else 0).
 *    + Compute cumulative distribution (on a scale of 0-1000) of household size ranging from 1 to 7:
 *      initialize with default distributions, then compute from census data if available.
 *    + For each person in this community, generate a random integer between 0 and 1000; based on its
 *      value, assign this person to a household of a certain size (1-7) based on the cumulative
 *      distributions above.
 *  + Compute total number of agents (people), family offsets and IDs over the box/tile.
 *  + Allocate particle container AoS and SoA arrays for the computed number of agents.
 *  + At each grid cell in each box/tile on each processor, and for each component (where component
 *    corresponds to family size):
 *    + Compute percentage of school age kids (kids of age 5-17 as a fraction of total kids - under 5
 *      plus 5-17), if available in census data or set to default (76%).
 *    + For each agent at this grid cell and family size (component):
 *      + Find age group by generating a random integer (0-100) and using default age distributions.
 *        Look at code to see the algorithm for family size > 1.
 *      + Set agent position at the center of this grid cell.
 *      + Initialize status and day counters.
 *      + Set age group and family ID.
 *      + Set home location to current grid cell.
 *      + Initialize work location to current grid cell. Actual work location is set in
 *        ExaEpi::read_workerflow().
 *      + Set neighborhood and work neighborhood values. Actual work neighborhood is set
 *        in ExaEpi::read_workerflow().
 *      + Initialize workgroup to 0. It is set in ExaEpi::read_workerflow().
 *      + If age group is 5-17, assign a school based on neighborhood (#assign_school).
 *  + Copy everything to GPU device.
*/
void AgentContainer::initAgentsCensus (iMultiFab& num_residents,    /*!< Number of residents in each community (grid cell);
                                                                         component 0: age under 5,
                                                                         component 1: age group 5-17,
                                                                         component 2: age group 18-29,
                                                                         component 3: age group 30-64,
                                                                         component 4: age group 65+,
                                                                         component 4: total. */
                                       iMultiFab& unit_mf,          /*!< Unit number of each community */
                                       iMultiFab& FIPS_mf,          /*!< FIPS code (component 0) and
                                                                         census tract number (component 1)
                                                                         of each community */
                                       iMultiFab& comm_mf,          /*!< Community number */
                                       DemographicData& demo        /*!< Demographic data */ )
{
    BL_PROFILE("initAgentsCensus");

    const Box& domain = Geom(0).Domain();

    num_residents.setVal(0);
    unit_mf.setVal(-1);
    FIPS_mf.setVal(-1);
    comm_mf.setVal(-1);

    iMultiFab num_families(num_residents.boxArray(), num_residents.DistributionMap(), 7, 0);
    iMultiFab fam_offsets (num_residents.boxArray(), num_residents.DistributionMap(), 7, 0);
    iMultiFab fam_id (num_residents.boxArray(), num_residents.DistributionMap(), 7, 0);
    num_families.setVal(0);

#ifdef AMREX_USE_OMP
#pragma omp parallel if (Gpu::notInLaunchRegion())
#endif
    for (MFIter mfi(unit_mf, TilingIfNotGPU()); mfi.isValid(); ++mfi)
    {
        auto unit_arr = unit_mf[mfi].array();
        auto FIPS_arr = FIPS_mf[mfi].array();
        auto comm_arr = comm_mf[mfi].array();
        auto nf_arr = num_families[mfi].array();
        auto nr_arr = num_residents[mfi].array();

        auto unit_on_proc = demo.Unit_on_proc_d.data();
        auto Start = demo.Start_d.data();
        auto FIPS = demo.FIPS_d.data();
        auto Tract = demo.Tract_d.data();
        auto Population = demo.Population_d.data();

        auto H1 = demo.H1_d.data();
        auto H2 = demo.H2_d.data();
        auto H3 = demo.H3_d.data();
        auto H4 = demo.H4_d.data();
        auto H5 = demo.H5_d.data();
        auto H6 = demo.H6_d.data();
        auto H7 = demo.H7_d.data();

        auto N5  = demo.N5_d.data();
        auto N17 = demo.N17_d.data();
        //auto N29 = demo.N29_d.data();
        //auto N64 = demo.N64_d.data();
        //auto N65plus = demo.N65plus_d.data();

        auto Ncommunity = demo.Ncommunity;

        auto bx = mfi.tilebox();
        amrex::ParallelForRNG(bx, [=] AMREX_GPU_DEVICE (int i, int j, int k, amrex::RandomEngine const& engine) noexcept
        {
            int community = (int) domain.index(IntVect(AMREX_D_DECL(i, j, k)));
            if (community >= Ncommunity) { return; }
            comm_arr(i, j, k) = community;

            int unit = 0;
            while (community >= Start[unit+1]) { unit++; }
            unit_on_proc[unit] = 1;
            unit_arr(i, j, k) = unit;
            FIPS_arr(i, j, k, 0) = FIPS[unit];
            FIPS_arr(i, j, k, 1) = Tract[unit];

            int community_size;
            if (Population[unit] < (1000 + 2000*(community - Start[unit]))) {
                community_size = 0;  /* Don't set up any residents; workgroup-only */
            }
            else {
                community_size = 2000;   /* Standard 2000-person community */
            }

            int p_hh[7] = {330, 670, 800, 900, 970, 990, 1000};
            int num_hh = H1[unit] + H2[unit] + H3[unit] +
                H4[unit] + H5[unit] + H6[unit] + H7[unit];
            if (num_hh) {
                p_hh[0] = 1000 * H1[unit] / num_hh;
                p_hh[1] = 1000* (H1[unit] + H2[unit]) / num_hh;
                p_hh[2] = 1000* (H1[unit] + H2[unit] + H3[unit]) / num_hh;
                p_hh[3] = 1000* (H1[unit] + H2[unit] + H3[unit] + H4[unit]) / num_hh;
                p_hh[4] = 1000* (H1[unit] + H2[unit] + H3[unit] +
                                 H4[unit] + H5[unit]) / num_hh;
                p_hh[5] = 1000* (H1[unit] + H2[unit] + H3[unit] +
                                 H4[unit] + H5[unit] + H6[unit]) / num_hh;
                p_hh[6] = 1000;
            }

            int npeople = 0;
            while (npeople < community_size + 1) {
                int il  = amrex::Random_int(1000, engine);

                int family_size = 1;
                while (il > p_hh[family_size]) { ++family_size; }
                AMREX_ASSERT(family_size > 0);
                AMREX_ASSERT(family_size <= 7);

                nf_arr(i, j, k, family_size-1) += 1;
                npeople += family_size;
            }

            AMREX_ASSERT(npeople == nf_arr(i, j, k, 0) +
                         2*nf_arr(i, j, k, 1) +
                         3*nf_arr(i, j, k, 2) +
                         4*nf_arr(i, j, k, 3) +
                         5*nf_arr(i, j, k, 4) +
                         6*nf_arr(i, j, k, 5) +
                         7*nf_arr(i, j, k, 6));

            nr_arr(i, j, k, 5) = npeople;
        });

        int nagents;
        int ncomp = num_families[mfi].nComp();
        int ncell = num_families[mfi].numPts();
        {
            BL_PROFILE("setPopulationCounts_prefixsum")
            const int* in = num_families[mfi].dataPtr();
            int* out = fam_offsets[mfi].dataPtr();
            nagents = Scan::PrefixSum<int>(ncomp*ncell,
                            [=] AMREX_GPU_DEVICE (int i) -> int {
                                int comp = i / ncell;
                                return (comp+1)*in[i];
                            },
                            [=] AMREX_GPU_DEVICE (int i, int const& x) { out[i] = x; },
                                               Scan::Type::exclusive, Scan::retSum);
        }
        {
            BL_PROFILE("setFamily_id_prefixsum")
            const int* in = num_families[mfi].dataPtr();
            int* out = fam_id[mfi].dataPtr();
            Scan::PrefixSum<int>(ncomp*ncell,
                                 [=] AMREX_GPU_DEVICE (int i) -> int {
                                     return in[i];
                                 },
                                 [=] AMREX_GPU_DEVICE (int i, int const& x) { out[i] = x; },
                                 Scan::Type::exclusive, Scan::retSum);
        }

        auto offset_arr = fam_offsets[mfi].array();
        auto fam_id_arr = fam_id[mfi].array();
        auto& agents_tile = DefineAndReturnParticleTile(0, mfi);
        agents_tile.resize(nagents);
        auto aos = &agents_tile.GetArrayOfStructs()[0];
        auto& soa = agents_tile.GetStructOfArrays();

        auto age_group_ptr = soa.GetIntData(IntIdx::age_group).data();
        auto family_ptr = soa.GetIntData(IntIdx::family).data();
        auto home_i_ptr = soa.GetIntData(IntIdx::home_i).data();
        auto home_j_ptr = soa.GetIntData(IntIdx::home_j).data();
        auto work_i_ptr = soa.GetIntData(IntIdx::work_i).data();
        auto work_j_ptr = soa.GetIntData(IntIdx::work_j).data();
        auto nborhood_ptr = soa.GetIntData(IntIdx::nborhood).data();
        auto school_ptr = soa.GetIntData(IntIdx::school).data();
        auto workgroup_ptr = soa.GetIntData(IntIdx::workgroup).data();
        auto work_nborhood_ptr = soa.GetIntData(IntIdx::work_nborhood).data();

        int i_RT = IntIdx::nattribs;
        int r_RT = RealIdx::nattribs;
        int n_disease = m_num_diseases;

        GpuArray<int*,ExaEpi::max_num_diseases> status_ptrs;
        GpuArray<ParticleReal*,ExaEpi::max_num_diseases> counter_ptrs;
        for (int d = 0; d < n_disease; d++) {
            status_ptrs[d] = soa.GetIntData(i_RT+i0(d)+IntIdxDisease::status).data();
            counter_ptrs[d] = soa.GetRealData(r_RT+r0(d)+RealIdxDisease::disease_counter).data();
        }

        auto dx = ParticleGeom(0).CellSizeArray();
        auto my_proc = ParallelDescriptor::MyProc();

        Long pid;
#ifdef AMREX_USE_OMP
#pragma omp critical (init_agents_nextid)
#endif
        {
            pid = PType::NextID();
            PType::NextID(pid+nagents);
        }
        AMREX_ALWAYS_ASSERT_WITH_MESSAGE(
            static_cast<Long>(pid + nagents) < LastParticleID,
            "Error: overflow on agent id numbers!");

        amrex::ParallelForRNG(bx, ncomp, [=] AMREX_GPU_DEVICE (int i, int j, int k, int n, amrex::RandomEngine const& engine) noexcept
        {
            int nf = nf_arr(i, j, k, n);
            if (nf == 0) return;

            int unit = unit_arr(i, j, k);
            int community = comm_arr(i, j, k);
            int family_id = fam_id_arr(i, j, k, n);
            int family_size = n + 1;
            int num_to_add = family_size * nf;

            int community_size;
            if (Population[unit] < (1000 + 2000*(community - Start[unit]))) {
                community_size = 0;  /* Don't set up any residents; workgroup-only */
            }
            else {
                community_size = 2000;   /* Standard 2000-person community */
            }

            int p_schoolage = 0;
            if (community_size) {  // Only bother for residential communities
                if (N5[unit] + N17[unit]) {
                    p_schoolage = 100*N17[unit] / (N5[unit] + N17[unit]);
                }
                else {
                    p_schoolage = 76;
                }
            }

            int start = offset_arr(i, j, k, n);
            for (int ip = start; ip < start + num_to_add; ++ip) {
                auto& agent = aos[ip];
                int il2 = amrex::Random_int(100, engine);
                int nborhood = amrex::Random_int(4, engine);
                int age_group = -1;

                if (family_size == 1) {
                    if (il2 < 28) { age_group = 4; }      /* single adult age 65+   */
                    else if (il2 < 68) { age_group = 3; } /* age 30-64 (ASSUME 40%) */
                    else { age_group = 2; }               /* single adult age 19-29 */
                    nr_arr(i, j, k, age_group) += 1;
                } else if (family_size == 2) {
                    if (il2 == 0) {
                        /* 1% probability of one parent + one child */
                        int il3 = amrex::Random_int(100, engine);
                        if (il3 < 2) { age_group = 4; }        /* one parent, age 65+ */
                        else if (il3 < 62) { age_group = 3; }  /* one parent 30-64 (ASSUME 60%) */
                        else { age_group = 2; }                /* one parent 19-29 */
                        nr_arr(i, j, k, age_group) += 1;
                        if (((int) amrex::Random_int(100, engine)) < p_schoolage) {
                            age_group = 1; /* 22.0% of total population ages 5-18 */
                        } else {
                            age_group = 0;   /* 6.8% of total population ages 0-4 */
                        }
                        nr_arr(i, j, k, age_group) += 1;
                    } else {
                        /* 2 adults, 28% over 65 (ASSUME both same age group) */
                        if (il2 < 28) { age_group = 4; }      /* single adult age 65+ */
                        else if (il2 < 68) { age_group = 3; } /* age 30-64 (ASSUME 40%) */
                        else { age_group = 2; }               /* single adult age 19-29 */
                        nr_arr(i, j, k, age_group) += 2;
                    }
                }

                if (family_size > 2) {
                    /* ASSUME 2 adults, of the same age group */
                    if (il2 < 2) { age_group = 4; }  /* parents are age 65+ */
                    else if (il2 < 62) { age_group = 3; }  /* parents 30-64 (ASSUME 60%) */
                    else { age_group = 2; }  /* parents 19-29 */
                    nr_arr(i, j, k, age_group) += 2;

                    /* Now pick the children's age groups */
                    for (int nc = 2; nc < family_size; ++nc) {
                        if (((int) amrex::Random_int(100, engine)) < p_schoolage) {
                            age_group = 1; /* 22.0% of total population ages 5-18 */
                        } else {
                            age_group = 0;   /* 6.8% of total population ages 0-4 */
                        }
                        nr_arr(i, j, k, age_group) += 1;
                    }
                }

                agent.pos(0) = (i + 0.5_rt)*dx[0];
                agent.pos(1) = (j + 0.5_rt)*dx[1];
                agent.id()  = pid+ip;
                agent.cpu() = my_proc;

<<<<<<< HEAD
=======
                status_ptr[ip] = 0;
                counter_ptr[ip] = 0.0_rt;
>>>>>>> fa821f7c
                age_group_ptr[ip] = age_group;
                family_ptr[ip] = family_id++;
                home_i_ptr[ip] = i;
                home_j_ptr[ip] = j;
                work_i_ptr[ip] = i;
                work_j_ptr[ip] = j;
                nborhood_ptr[ip] = nborhood;
                work_nborhood_ptr[ip] = 5*nborhood;
                workgroup_ptr[ip] = 0;

                if (age_group == 0) {
                    school_ptr[ip] = 5; // note - need to handle playgroups
                } else if (age_group == 1) {
                    school_ptr[ip] = assign_school(nborhood, engine);
                } else {
                    school_ptr[ip] = -1;
                }

                for (int d = 0; d < n_disease; d++) {
                    status_ptrs[d][ip] = 0;
                    counter_ptrs[d][ip] = 0.0;
                }
            }
        });
    }

    demo.CopyToHostAsync(demo.Unit_on_proc_d, demo.Unit_on_proc);
    amrex::Gpu::streamSynchronize();
}

/*! \brief Send agents on a random walk around the neighborhood

    For each agent, set its position to a random one near its current position
*/
void AgentContainer::moveAgentsRandomWalk ()
{
    BL_PROFILE("AgentContainer::moveAgentsRandomWalk");

    for (int lev = 0; lev <= finestLevel(); ++lev)
    {
        const auto dx = Geom(lev).CellSizeArray();
        auto& plev  = GetParticles(lev);

#ifdef AMREX_USE_OMP
#pragma omp parallel if (Gpu::notInLaunchRegion())
#endif
        for(MFIter mfi = MakeMFIter(lev, TilingIfNotGPU()); mfi.isValid(); ++mfi)
        {
            int gid = mfi.index();
            int tid = mfi.LocalTileIndex();
            auto& ptile = plev[std::make_pair(gid, tid)];
            auto& aos   = ptile.GetArrayOfStructs();
            ParticleType* pstruct = &(aos[0]);
            const size_t np = aos.numParticles();

            amrex::ParallelForRNG( np,
            [=] AMREX_GPU_DEVICE (int i, RandomEngine const& engine) noexcept
            {
                ParticleType& p = pstruct[i];
                p.pos(0) += static_cast<ParticleReal> ((2*amrex::Random(engine)-1)*dx[0]);
                p.pos(1) += static_cast<ParticleReal> ((2*amrex::Random(engine)-1)*dx[1]);
            });
        }
    }
}

/*! \brief Move agents to work

    For each agent, set its position to the work community (IntIdx::work_i, IntIdx::work_j)
*/
void AgentContainer::moveAgentsToWork ()
{
    BL_PROFILE("AgentContainer::moveAgentsToWork");

    for (int lev = 0; lev <= finestLevel(); ++lev)
    {
        const auto dx = Geom(lev).CellSizeArray();
        auto& plev  = GetParticles(lev);

#ifdef AMREX_USE_OMP
#pragma omp parallel if (Gpu::notInLaunchRegion())
#endif
        for(MFIter mfi = MakeMFIter(lev, TilingIfNotGPU()); mfi.isValid(); ++mfi)
        {
            int gid = mfi.index();
            int tid = mfi.LocalTileIndex();
            auto& ptile = plev[std::make_pair(gid, tid)];
            auto& aos   = ptile.GetArrayOfStructs();
            ParticleType* pstruct = &(aos[0]);
            const size_t np = aos.numParticles();

            auto& soa = ptile.GetStructOfArrays();
            auto work_i_ptr = soa.GetIntData(IntIdx::work_i).data();
            auto work_j_ptr = soa.GetIntData(IntIdx::work_j).data();

            amrex::ParallelFor( np,
            [=] AMREX_GPU_DEVICE (int ip) noexcept
            {
                ParticleType& p = pstruct[ip];
                p.pos(0) = (work_i_ptr[ip] + 0.5_prt)*dx[0];
                p.pos(1) = (work_j_ptr[ip] + 0.5_prt)*dx[1];
            });
        }
    }

    m_at_work = true;
}

/*! \brief Move agents to home

    For each agent, set its position to the home community (IntIdx::home_i, IntIdx::home_j)
*/
void AgentContainer::moveAgentsToHome ()
{
    BL_PROFILE("AgentContainer::moveAgentsToHome");

    for (int lev = 0; lev <= finestLevel(); ++lev)
    {
        const auto dx = Geom(lev).CellSizeArray();
        auto& plev  = GetParticles(lev);

#ifdef AMREX_USE_OMP
#pragma omp parallel if (Gpu::notInLaunchRegion())
#endif
        for(MFIter mfi = MakeMFIter(lev, TilingIfNotGPU()); mfi.isValid(); ++mfi)
        {
            int gid = mfi.index();
            int tid = mfi.LocalTileIndex();
            auto& ptile = plev[std::make_pair(gid, tid)];
            auto& aos   = ptile.GetArrayOfStructs();
            ParticleType* pstruct = &(aos[0]);
            const size_t np = aos.numParticles();

            auto& soa = ptile.GetStructOfArrays();
            auto home_i_ptr = soa.GetIntData(IntIdx::home_i).data();
            auto home_j_ptr = soa.GetIntData(IntIdx::home_j).data();

            amrex::ParallelFor( np,
            [=] AMREX_GPU_DEVICE (int ip) noexcept
            {
                ParticleType& p = pstruct[ip];
                p.pos(0) = (home_i_ptr[ip] + 0.5_prt)*dx[0];
                p.pos(1) = (home_j_ptr[ip] + 0.5_prt)*dx[1];
            });
        }
    }

    m_at_work = false;
}

/*! \brief Move agents randomly

    For each agent, set its position to a random location with a probabilty of 0.01%
*/
void AgentContainer::moveRandomTravel ()
{
    BL_PROFILE("AgentContainer::moveRandomTravel");

    for (int lev = 0; lev <= finestLevel(); ++lev)
    {
        auto& plev  = GetParticles(lev);

#ifdef AMREX_USE_OMP
#pragma omp parallel if (Gpu::notInLaunchRegion())
#endif
        for(MFIter mfi = MakeMFIter(lev, TilingIfNotGPU()); mfi.isValid(); ++mfi)
        {
            int gid = mfi.index();
            int tid = mfi.LocalTileIndex();
            auto& ptile = plev[std::make_pair(gid, tid)];
            auto& aos   = ptile.GetArrayOfStructs();
            ParticleType* pstruct = &(aos[0]);
            const size_t np = aos.numParticles();

            amrex::ParallelForRNG( np,
            [=] AMREX_GPU_DEVICE (int i, RandomEngine const& engine) noexcept
            {
                ParticleType& p = pstruct[i];

                if (amrex::Random(engine) < 0.0001) {
                    p.pos(0) = 3000*amrex::Random(engine);
                    p.pos(1) = 3000*amrex::Random(engine);
                }
            });
        }
    }
}

/*! \brief Updates disease status of each agent at a given step and also updates a MultiFab
    that tracks disease statistics (hospitalization, ICU, ventilator, and death) in a community.

    At a given step, update the disease status of each agent based on the following overall logic:
    + If agent status is #Status::never or #Status::susceptible, do nothing
    + If agent status is #Status::infected, then
      + Increment its counter by 1 day
      + If counter is within incubation period (#DiseaseParm::incubation_length days), do nothing more
      + Else on day #DiseaseParm::incubation_length, use hospitalization probabilities (by age group)
        to decide if agent is hospitalized. If yes, use age group to set hospital timer. Also, use
        age-group-wise probabilities to move agent to ICU and then to ventilator. Adjust timer
        accordingly.
      + Update the community-wise disease stats tracker MultiFab according to hospitalization/ICU/vent
        status (using the agent's home community)
      + Else (beyond 3 days), count down hospital timer if agent is hospitalized. At end of hospital
        stay, determine if agent is #Status dead or #Status::immune. For non-hospitalized agents,
        set them to #Status::immune after #DiseaseParm::incubation_length +
        #DiseaseParm::infectious_length days.

    The input argument is a MultiFab with 4 components corresponding to "hospitalizations", "ICU",
    "ventilator", and "death". It contains the cumulative totals of these quantities for each
    community as the simulation progresses.
*/
void AgentContainer::updateStatus (MFPtrVec& a_disease_stats /*!< Community-wise disease stats tracker */)
{
    BL_PROFILE("AgentContainer::updateStatus");

    for (int lev = 0; lev <= finestLevel(); ++lev)
    {
        auto& plev  = GetParticles(lev);

#ifdef AMREX_USE_OMP
#pragma omp parallel if (Gpu::notInLaunchRegion())
#endif
        for(MFIter mfi = MakeMFIter(lev, TilingIfNotGPU()); mfi.isValid(); ++mfi)
        {
            int gid = mfi.index();
            int tid = mfi.LocalTileIndex();
            auto& ptile = plev[std::make_pair(gid, tid)];
            auto& soa   = ptile.GetStructOfArrays();
            const auto np = ptile.numParticles();

            auto age_group_ptr = soa.GetIntData(IntIdx::age_group).data();
            auto home_i_ptr = soa.GetIntData(IntIdx::home_i).data();
            auto home_j_ptr = soa.GetIntData(IntIdx::home_j).data();
            auto withdrawn_ptr = soa.GetIntData(IntIdx::withdrawn).data();
            auto timer_ptr = soa.GetRealData(RealIdx::treatment_timer).data();

            int i_RT = IntIdx::nattribs;
            int r_RT = RealIdx::nattribs;
            int n_disease = m_num_diseases;

            for (int d = 0; d < n_disease; d++) {

                auto status_ptr      = soa.GetIntData(i_RT+i0(d)+IntIdxDisease::status).data();
                auto symptomatic_ptr = soa.GetIntData(i_RT+i0(d)+IntIdxDisease::symptomatic).data();

                auto counter_ptr           = soa.GetRealData(r_RT+r0(d)+RealIdxDisease::disease_counter).data();
                auto prob_ptr              = soa.GetRealData(r_RT+r0(d)+RealIdxDisease::prob).data();
                auto incubation_period_ptr = soa.GetRealData(r_RT+r0(d)+RealIdxDisease::incubation_period).data();
                auto infectious_period_ptr = soa.GetRealData(r_RT+r0(d)+RealIdxDisease::infectious_period).data();
                auto symptomdev_period_ptr = soa.GetRealData(r_RT+r0(d)+RealIdxDisease::symptomdev_period).data();

<<<<<<< HEAD
                auto* lparm = d_parm[d];
                auto ds_arr = (*a_disease_stats[d])[mfi].array();

                struct DiseaseStats
                {
                    enum {
                        hospitalization = 0,
                        ICU,
                        ventilator,
                        death
                    };
                };

                auto symptomatic_withdraw = m_symptomatic_withdraw;

                // Track hospitalization, ICU, ventilator, and fatalities
                Real CHR[] = {.0104, .0104, .070, .28, 1.0};  // sick -> hospital probabilities
                Real CIC[] = {.24, .24, .24, .36, .35};      // hospital -> ICU probabilities
                Real CVE[] = {.12, .12, .12, .22, .22};      // ICU -> ventilator probabilities
                Real CVF[] = {.20, .20, .20, 0.45, 1.26};    // ventilator -> dead probilities
                amrex::ParallelForRNG( np,
                                       [=] AMREX_GPU_DEVICE (int i, amrex::RandomEngine const& engine) noexcept
                {
                    prob_ptr[i] = 1.0;
                    if ( status_ptr[i] == Status::never ||
                         status_ptr[i] == Status::susceptible ) {
=======
            // Track hospitalization, ICU, ventilator, and fatalities
            Real CHR[] = {.0104_rt, .0104_rt, .070_rt, .28_rt, 1.0_rt};  // sick -> hospital probabilities
            Real CIC[] = {.24_rt, .24_rt, .24_rt, .36_rt, .35_rt};      // hospital -> ICU probabilities
            Real CVE[] = {.12_rt, .12_rt, .12_rt, .22_rt, .22_rt};      // ICU -> ventilator probabilities
            Real CVF[] = {.20_rt, .20_rt, .20_rt, 0.45_rt, 1.26_rt};    // ventilator -> dead probilities
            amrex::ParallelForRNG( np,
                                   [=] AMREX_GPU_DEVICE (int i, amrex::RandomEngine const& engine) noexcept
            {
                prob_ptr[i] = 1.0_rt;
                if ( status_ptr[i] == Status::never ||
                     status_ptr[i] == Status::susceptible ) {
                    return;
                }
                else if (status_ptr[i] == Status::infected) {
                    counter_ptr[i] += 1;
                    if (counter_ptr[i] == 1) {
                        if (amrex::Random(engine) < lparm->p_asymp[0]) {
                            symptomatic_ptr[i] = 2;
                        } else {
                            symptomatic_ptr[i] = 0;
                        }
                    }
                    if (counter_ptr[i] == amrex::Math::floor(symptomdev_period_ptr[i])) {
                        if (symptomatic_ptr[i] != 2) {
                            symptomatic_ptr[i] = 1;
                        }
                        if (symptomatic_ptr[i] && symptomatic_withdraw) {
                            withdrawn_ptr[i] = 1;
                        }
                    }
                    if (counter_ptr[i] < incubation_period_ptr[i]) {
                        // incubation phase
>>>>>>> fa821f7c
                        return;
                    }
                    else if (status_ptr[i] == Status::infected) {
                        counter_ptr[i] += 1;
                        if (counter_ptr[i] == 1) {
                            if (amrex::Random(engine) < lparm->p_asymp[0]) {
                                symptomatic_ptr[i] = 2;
                            } else {
                                symptomatic_ptr[i] = 0;
                            }
                        }
                        if (counter_ptr[i] == amrex::Math::floor(symptomdev_period_ptr[i])) {
                            if (symptomatic_ptr[i] != 2) {
                                symptomatic_ptr[i] = 1;
                            }
                            if (symptomatic_ptr[i] && symptomatic_withdraw) {
                                withdrawn_ptr[i] = 1;
                            }
                        }
                        if (counter_ptr[i] < incubation_period_ptr[i]) {
                            // incubation phase
                            return;
                        }
                        if (counter_ptr[i] == amrex::Math::ceil(incubation_period_ptr[i])) {
                            // decide if hospitalized
                            Real p_hosp = CHR[age_group_ptr[i]];
                            if (amrex::Random(engine) < p_hosp) {
                                if ((age_group_ptr[i]) < 3) {  // age groups 0-4, 5-18, 19-29
                                    timer_ptr[i] = 3;  // Ages 0-49 hospitalized for 3.1 days
                                }
                                else if (age_group_ptr[i] == 4) {
                                    timer_ptr[i] = 7;  // Age 65+ hospitalized for 6.5 days
                                }
                                else if (amrex::Random(engine) < 0.57) {
                                    timer_ptr[i] = 3;  // Proportion of 30-64 that is under 50
                                }
                                else {
                                    timer_ptr[i] = 8;  // Age 50-64 hospitalized for 7.8 days
                                }
                                amrex::Gpu::Atomic::AddNoRet(
                                    &ds_arr(home_i_ptr[i], home_j_ptr[i], 0,
                                            DiseaseStats::hospitalization), 1.0_rt);
                                if (amrex::Random(engine) < CIC[age_group_ptr[i]]) {
                                    //std::printf("putting h in icu \n");
                                    timer_ptr[i] += 10;  // move to ICU
                                    amrex::Gpu::Atomic::AddNoRet(
                                        &ds_arr(home_i_ptr[i], home_j_ptr[i], 0,
                                                DiseaseStats::ICU), 1.0_rt);
                                    if (amrex::Random(engine) < CVE[age_group_ptr[i]]) {
                                        //std::printf("putting icu on v \n");
                                        amrex::Gpu::Atomic::AddNoRet(
                                        &ds_arr(home_i_ptr[i], home_j_ptr[i], 0,
                                                DiseaseStats::ventilator), 1.0_rt);
                                        timer_ptr[i] += 10;  // put on ventilator
                                    }
                                }
                            }
<<<<<<< HEAD
                        } else {
                            if (timer_ptr[i] > 0.0) {
                                // do hospital things
                                timer_ptr[i] -= 1.0;
                                if (timer_ptr[i] == 0) {
                                    if (CVF[age_group_ptr[i]] > 2.0) {
                                        if (amrex::Random(engine) < (CVF[age_group_ptr[i]] - 2.0)) {
                                            amrex::Gpu::Atomic::AddNoRet(
                                                &ds_arr(home_i_ptr[i], home_j_ptr[i], 0,
                                                        DiseaseStats::death), 1.0_rt);
                                            status_ptr[i] = Status::dead;
                                            //pstruct_ptr[i].id() = -pstruct_ptr[i].id();
                                        }
                                    }
                                    amrex::Gpu::Atomic::AddNoRet(
                                                                 &ds_arr(home_i_ptr[i], home_j_ptr[i], 0,
                                                                         DiseaseStats::hospitalization), -1.0_rt);
                                    if (status_ptr[i] != Status::dead) {
                                        status_ptr[i] = Status::immune;  // If alive, hospitalized patient recovers
=======
                        }
                    } else {
                        if (timer_ptr[i] > 0.0_rt) {
                            // do hospital things
                            timer_ptr[i] -= 1.0_rt;
                            if (timer_ptr[i] == 0) {
                                if (CVF[age_group_ptr[i]] > 2.0_rt) {
                                    if (amrex::Random(engine) < (CVF[age_group_ptr[i]] - 2.0_rt)) {
                                        amrex::Gpu::Atomic::AddNoRet(
                                            &ds_arr(home_i_ptr[i], home_j_ptr[i], 0,
                                                    DiseaseStats::death), 1.0_rt);
                                        status_ptr[i] = Status::dead;
                                        //pstruct_ptr[i].id() = -pstruct_ptr[i].id();
>>>>>>> fa821f7c
                                    }
                                }
                                if (timer_ptr[i] == 10) {
                                    if (CVF[age_group_ptr[i]] > 1.0) {
                                        if (amrex::Random(engine) < (CVF[age_group_ptr[i]] - 1.0)) {
                                            amrex::Gpu::Atomic::AddNoRet(
                                                &ds_arr(home_i_ptr[i], home_j_ptr[i], 0,
                                                        DiseaseStats::death), 1.0_rt);
                                            status_ptr[i] = Status::dead;
                                            //pstruct_ptr[i].id() = -pstruct_ptr[i].id();
                                        }
                                    }
                                    amrex::Gpu::Atomic::AddNoRet(
                                                                 &ds_arr(home_i_ptr[i], home_j_ptr[i], 0,
                                                                         DiseaseStats::hospitalization), -1.0_rt);
                                    amrex::Gpu::Atomic::AddNoRet(
                                                                 &ds_arr(home_i_ptr[i], home_j_ptr[i], 0,
                                                                         DiseaseStats::ICU), -1.0_rt);
                                    if (status_ptr[i] != Status::dead) {
                                        status_ptr[i] = Status::immune;  // If alive, ICU patient recovers
                                    }
                                }
<<<<<<< HEAD
                                if (timer_ptr[i] == 20) {
                                    if (amrex::Random(engine) < CVF[age_group_ptr[i]]) {
=======
                            }
                            if (timer_ptr[i] == 10) {
                                if (CVF[age_group_ptr[i]] > 1.0_rt) {
                                    if (amrex::Random(engine) < (CVF[age_group_ptr[i]] - 1.0_rt)) {
>>>>>>> fa821f7c
                                        amrex::Gpu::Atomic::AddNoRet(
                                            &ds_arr(home_i_ptr[i], home_j_ptr[i], 0,
                                                    DiseaseStats::death), 1.0_rt);
                                        status_ptr[i] = Status::dead;
                                        //pstruct_ptr[i].id() = -pstruct_ptr[i].id();
                                    }
                                    amrex::Gpu::Atomic::AddNoRet(
                                                                 &ds_arr(home_i_ptr[i], home_j_ptr[i], 0,
                                                                         DiseaseStats::hospitalization), -1.0_rt);
                                    amrex::Gpu::Atomic::AddNoRet(
                                                                 &ds_arr(home_i_ptr[i], home_j_ptr[i], 0,
                                                                         DiseaseStats::ICU), -1.0_rt);
                                    amrex::Gpu::Atomic::AddNoRet(
                                                                 &ds_arr(home_i_ptr[i], home_j_ptr[i], 0,
                                                                         DiseaseStats::ventilator), -1.0_rt);
                                    if (status_ptr[i] != Status::dead) {
                                        status_ptr[i] = Status::immune;  // If alive, ventilated patient recovers
                                    }
                                }
                            }
<<<<<<< HEAD
                            else { // not hospitalized, recover once not infectious
                                if (counter_ptr[i] >= (incubation_period_ptr[i] + infectious_period_ptr[i])) {
                                    status_ptr[i] = Status::immune;
                                    counter_ptr[i] = 0.0;
                                    symptomatic_ptr[i] = 0;
                                    withdrawn_ptr[i] = 0;
                                }
=======
                        }
                        else { // not hospitalized, recover once not infectious
                            if (counter_ptr[i] >= (incubation_period_ptr[i] + infectious_period_ptr[i])) {
                                status_ptr[i] = Status::immune;
                                counter_ptr[i] = 0.0_rt;
                                symptomatic_ptr[i] = 0;
                                withdrawn_ptr[i] = 0;
>>>>>>> fa821f7c
                            }
                        }
                    }
                });
            }
        }
    }
}

/*! \brief Start shelter-in-place */
void AgentContainer::shelterStart ()
{
    BL_PROFILE("AgentContainer::shelterStart");

    amrex::Print() << "Starting shelter in place order \n";

    for (int lev = 0; lev <= finestLevel(); ++lev)
    {
        auto& plev  = GetParticles(lev);

#ifdef AMREX_USE_OMP
#pragma omp parallel if (Gpu::notInLaunchRegion())
#endif
        for(MFIter mfi = MakeMFIter(lev, TilingIfNotGPU()); mfi.isValid(); ++mfi)
        {
            int gid = mfi.index();
            int tid = mfi.LocalTileIndex();
            auto& ptile = plev[std::make_pair(gid, tid)];
            auto& soa   = ptile.GetStructOfArrays();
            const auto np = ptile.numParticles();
            auto withdrawn_ptr = soa.GetIntData(IntIdx::withdrawn).data();

            auto shelter_compliance = m_shelter_compliance;
            amrex::ParallelForRNG( np,
            [=] AMREX_GPU_DEVICE (int i, amrex::RandomEngine const& engine) noexcept
            {
                if (amrex::Random(engine) < shelter_compliance) {
                    withdrawn_ptr[i] = 1;
                }
            });
        }
    }
}

/*! \brief Stop shelter-in-place */
void AgentContainer::shelterStop ()
{
    BL_PROFILE("AgentContainer::shelterStop");

    amrex::Print() << "Stopping shelter in place order \n";

    for (int lev = 0; lev <= finestLevel(); ++lev)
    {
        auto& plev  = GetParticles(lev);

#ifdef AMREX_USE_OMP
#pragma omp parallel if (Gpu::notInLaunchRegion())
#endif
        for(MFIter mfi = MakeMFIter(lev, TilingIfNotGPU()); mfi.isValid(); ++mfi)
        {
            int gid = mfi.index();
            int tid = mfi.LocalTileIndex();
            auto& ptile = plev[std::make_pair(gid, tid)];
            auto& soa   = ptile.GetStructOfArrays();
            const auto np = ptile.numParticles();
            auto withdrawn_ptr = soa.GetIntData(IntIdx::withdrawn).data();

            amrex::ParallelFor( np, [=] AMREX_GPU_DEVICE (int i) noexcept
            {
                withdrawn_ptr[i] = 0;
            });
        }
    }
}

/*! \brief Infect agents based on their current status and the computed probability of infection.
    The infection probability is computed in AgentContainer::interactAgentsHomeWork() or
    AgentContainer::interactAgents() */
void AgentContainer::infectAgents ()
{
    BL_PROFILE("AgentContainer::infectAgents");

    for (int lev = 0; lev <= finestLevel(); ++lev)
    {
        auto& plev  = GetParticles(lev);

#ifdef AMREX_USE_OMP
#pragma omp parallel if (Gpu::notInLaunchRegion())
#endif
        for(MFIter mfi = MakeMFIter(lev, TilingIfNotGPU()); mfi.isValid(); ++mfi)
        {
            int gid = mfi.index();
            int tid = mfi.LocalTileIndex();
            auto& ptile = plev[std::make_pair(gid, tid)];
            auto& soa   = ptile.GetStructOfArrays();
            const auto np = ptile.numParticles();

<<<<<<< HEAD
            int i_RT = IntIdx::nattribs;
            int r_RT = RealIdx::nattribs;
            int n_disease = m_num_diseases;

            for (int d = 0; d < n_disease; d++) {

                auto status_ptr = soa.GetIntData(i_RT+i0(d)+IntIdxDisease::status).data();

                auto counter_ptr           = soa.GetRealData(r_RT+r0(d)+RealIdxDisease::disease_counter).data();
                auto prob_ptr              = soa.GetRealData(r_RT+r0(d)+RealIdxDisease::prob).data();
                auto incubation_period_ptr = soa.GetRealData(r_RT+r0(d)+RealIdxDisease::incubation_period).data();
                auto infectious_period_ptr = soa.GetRealData(r_RT+r0(d)+RealIdxDisease::infectious_period).data();
                auto symptomdev_period_ptr = soa.GetRealData(r_RT+r0(d)+RealIdxDisease::symptomdev_period).data();

                auto* lparm = d_parm[d];

                amrex::ParallelForRNG( np,
                [=] AMREX_GPU_DEVICE (int i, amrex::RandomEngine const& engine) noexcept
                {
                    prob_ptr[i] = 1.0 - prob_ptr[i];
                    if ( status_ptr[i] == Status::never ||
                         status_ptr[i] == Status::susceptible ) {
                        if (amrex::Random(engine) < prob_ptr[i]) {
                            status_ptr[i] = Status::infected;
                            counter_ptr[i] = 0.0;
                            incubation_period_ptr[i] = amrex::RandomNormal(lparm->incubation_length_mean, lparm->incubation_length_std, engine);
                            infectious_period_ptr[i] = amrex::RandomNormal(lparm->infectious_length_mean, lparm->infectious_length_std, engine);
                            symptomdev_period_ptr[i] = amrex::RandomNormal(lparm->symptomdev_length_mean, lparm->symptomdev_length_std, engine);
                            return;
                        }
=======
            auto* lparm = d_parm;

            amrex::ParallelForRNG( np,
            [=] AMREX_GPU_DEVICE (int i, amrex::RandomEngine const& engine) noexcept
            {
                prob_ptr[i] = 1.0_rt - prob_ptr[i];
                if ( status_ptr[i] == Status::never ||
                     status_ptr[i] == Status::susceptible ) {
                    if (amrex::Random(engine) < prob_ptr[i]) {
                        status_ptr[i] = Status::infected;
                        counter_ptr[i] = 0.0_rt;
                        incubation_period_ptr[i] = amrex::RandomNormal(lparm->incubation_length_mean, lparm->incubation_length_std, engine);
                        infectious_period_ptr[i] = amrex::RandomNormal(lparm->infectious_length_mean, lparm->infectious_length_std, engine);
                        symptomdev_period_ptr[i] = amrex::RandomNormal(lparm->symptomdev_length_mean, lparm->symptomdev_length_std, engine);
                        return;
>>>>>>> fa821f7c
                    }
                });
            }
        }
    }
}

/*! \brief Computes the number of agents with various #Status in each grid cell of the
    computational domain.

    Given a MultiFab with at least 5 x (number of diseases) components that is defined with
    the same box array and distribution mapping as this #AgentContainer, the MultiFab will
    contain (at the end of this function) the following *in each cell*:
    For each disease (d being the disease index):
    + component 5*d+0: total number of agents in this grid cell.
    + component 5*d+1: number of agents that have never been infected (#Status::never)
    + component 5*d+2: number of agents that are infected (#Status::infected)
    + component 5*d+3: number of agents that are immune (#Status::immune)
    + component 5*d+4: number of agents that are susceptible infected (#Status::susceptible)
*/
void AgentContainer::generateCellData (MultiFab& mf /*!< MultiFab with at least 5*m_num_diseases components */) const
{
    BL_PROFILE("AgentContainer::generateCellData");

    const int lev = 0;

    AMREX_ASSERT(OK());
    AMREX_ASSERT(numParticlesOutOfRange(*this, 0) == 0);

    const auto& geom = Geom(lev);
    const auto plo = geom.ProbLoArray();
    const auto dxi = geom.InvCellSizeArray();
    const auto domain = geom.Domain();
    int n_disease = m_num_diseases;

    ParticleToMesh(*this, mf, lev,
        [=] AMREX_GPU_DEVICE (const AgentContainer::ParticleTileType::ConstParticleTileDataType& ptd,
                              int i,
                              Array4<Real> const& count)
        {
            auto p = ptd.m_aos[i];
            auto iv = getParticleCell(p, plo, dxi, domain);

            for (int d = 0; d < n_disease; d++) {
                int status = ptd.m_runtime_idata[i0(d)+IntIdxDisease::status][i];
                Gpu::Atomic::AddNoRet(&count(iv, 5*d+0), 1.0_rt);
                if (status != Status::dead) {
                    Gpu::Atomic::AddNoRet(&count(iv, 5*d+status+1), 1.0_rt);
                }
            }
        }, false);
}

/*! \brief Computes the total number of agents with each #Status

    Returns a vector with 5 components corresponding to each value of #Status; each element is
    the total number of agents at a step with the corresponding #Status (in that order).
*/
std::array<Long, 9> AgentContainer::getTotals (const int a_d /*!< disease index */) {
    BL_PROFILE("getTotals");
    amrex::ReduceOps<ReduceOpSum, ReduceOpSum, ReduceOpSum, ReduceOpSum, ReduceOpSum, ReduceOpSum, ReduceOpSum, ReduceOpSum, ReduceOpSum> reduce_ops;
    auto r = amrex::ParticleReduce<ReduceData<int,int,int,int,int,int,int,int,int>> (
                  *this, [=] AMREX_GPU_DEVICE (const AgentContainer::ParticleTileType::ConstParticleTileDataType& ptd, const int i) noexcept
                  -> amrex::GpuTuple<int,int,int,int,int,int,int,int,int>
              {
                  int s[9] = {0, 0, 0, 0, 0, 0, 0, 0, 0};
                  auto status = ptd.m_runtime_idata[i0(a_d)+IntIdxDisease::status][i];

                  AMREX_ALWAYS_ASSERT(status >= 0);
                  AMREX_ALWAYS_ASSERT(status <= 4);

                  s[status] = 1;

                  if (status == Status::infected) {  // exposed
                      if (notInfectiousButInfected(i, ptd, a_d)) {
                          s[5] = 1;  // exposed, but not infectious
                      } else { // infectious
                          if (ptd.m_runtime_idata[i0(a_d)+IntIdxDisease::symptomatic][i] == 2) {
                              s[6] = 1;  // asymptomatic and will remain so
                          }
                          else if (ptd.m_runtime_idata[i0(a_d)+IntIdxDisease::symptomatic][i] == 0) {
                              s[7] = 1;  // asymptomatic but will develop symptoms
                          }
                          else if (ptd.m_runtime_idata[i0(a_d)+IntIdxDisease::symptomatic][i] == 1) {
                              s[8] = 1;  // Infectious and symptomatic
                          } else {
                              amrex::Abort("how did I get here?");
                          }
                      }
                  }
                  return {s[0], s[1], s[2], s[3], s[4], s[5], s[6], s[7], s[8]};
              }, reduce_ops);

    std::array<Long, 9> counts = {amrex::get<0>(r), amrex::get<1>(r), amrex::get<2>(r), amrex::get<3>(r),
                                  amrex::get<4>(r), amrex::get<5>(r), amrex::get<6>(r), amrex::get<7>(r),
                                  amrex::get<8>(r)};
    ParallelDescriptor::ReduceLongSum(&counts[0], 9, ParallelDescriptor::IOProcessorNumber());
    return counts;
}

/*! \brief Interaction and movement of agents during morning commute
 *
 * + Move agents to work
 * + Simulate interactions during morning commute (public transit/carpool/etc ?)
*/
void AgentContainer::morningCommute ( MultiFab& /*a_mask_behavior*/ /*!< Masking behavior */ )
{
    BL_PROFILE("AgentContainer::morningCommute");
    //if (haveInteractionModel(ExaEpi::InteractionNames::transit)) {
    //    m_interactions[ExaEpi::InteractionNames::transit]->interactAgents( *this, a_mask_behavior );
    //}
    moveAgentsToWork();
}

/*! \brief Interaction and movement of agents during evening commute
 *
 * + Simulate interactions during evening commute (public transit/carpool/etc ?)
 * + Simulate interactions at locations agents may stop by on their way home
 * + Move agents to home
*/
void AgentContainer::eveningCommute ( MultiFab& /*a_mask_behavior*/ /*!< Masking behavior */ )
{
    BL_PROFILE("AgentContainer::eveningCommute");
    //if (haveInteractionModel(ExaEpi::InteractionNames::transit)) {
    //    m_interactions[ExaEpi::InteractionNames::transit]->interactAgents( *this, a_mask_behavior );
    //}
    //if (haveInteractionModel(ExaEpi::InteractionNames::grocery_store)) {
    //    m_interactions[ExaEpi::InteractionNames::grocery_store]->interactAgents( *this, a_mask_behavior );
    //}
    moveAgentsToHome();
}

/*! \brief Interaction of agents during day time - work and school */
void AgentContainer::interactDay ( MultiFab& a_mask_behavior /*!< Masking behavior */ )
{
    BL_PROFILE("AgentContainer::interactDay");
    if (haveInteractionModel(ExaEpi::InteractionNames::work)) {
        m_interactions[ExaEpi::InteractionNames::work]->interactAgents( *this, a_mask_behavior );
    }
    if (haveInteractionModel(ExaEpi::InteractionNames::school)) {
        m_interactions[ExaEpi::InteractionNames::school]->interactAgents( *this, a_mask_behavior );
    }
    if (haveInteractionModel(ExaEpi::InteractionNames::nborhood)) {
        m_interactions[ExaEpi::InteractionNames::nborhood]->interactAgents( *this, a_mask_behavior );
    }
}

/*! \brief Interaction of agents during evening (after work) - social stuff */
void AgentContainer::interactEvening ( MultiFab& /*a_mask_behavior*/ /*!< Masking behavior */ )
{
    BL_PROFILE("AgentContainer::interactEvening");
}

/*! \brief Interaction of agents during nighttime time - at home */
void AgentContainer::interactNight ( MultiFab& a_mask_behavior /*!< Masking behavior */ )
{
    BL_PROFILE("AgentContainer::interactNight");
    if (haveInteractionModel(ExaEpi::InteractionNames::home)) {
        m_interactions[ExaEpi::InteractionNames::home]->interactAgents( *this, a_mask_behavior );
    }
    if (haveInteractionModel(ExaEpi::InteractionNames::nborhood)) {
        m_interactions[ExaEpi::InteractionNames::nborhood]->interactAgents( *this, a_mask_behavior );
    }
}<|MERGE_RESOLUTION|>--- conflicted
+++ resolved
@@ -274,14 +274,9 @@
             p.id() = i;
             p.cpu() = 0;
 
-<<<<<<< HEAD
             for (int d = 0; d < n_disease; d++) {
-                counter_ptrs[d][i] = 0.0;
+                counter_ptrs[d][i] = 0.0_rt;
                 strain_ptrs[d][i] = 0;
-=======
-            counter_ptr[i] = 0.0_rt;
-            strain_ptr[i] = 0;
->>>>>>> fa821f7c
 
                 if (amrex::Random(engine) < 1e-6) {
                     status_ptrs[d][i] = 1;
@@ -621,11 +616,6 @@
                 agent.id()  = pid+ip;
                 agent.cpu() = my_proc;
 
-<<<<<<< HEAD
-=======
-                status_ptr[ip] = 0;
-                counter_ptr[ip] = 0.0_rt;
->>>>>>> fa821f7c
                 age_group_ptr[ip] = age_group;
                 family_ptr[ip] = family_id++;
                 home_i_ptr[ip] = i;
@@ -646,7 +636,7 @@
 
                 for (int d = 0; d < n_disease; d++) {
                     status_ptrs[d][ip] = 0;
-                    counter_ptrs[d][ip] = 0.0;
+                    counter_ptrs[d][ip] = 0.0_rt;
                 }
             }
         });
@@ -877,7 +867,6 @@
                 auto infectious_period_ptr = soa.GetRealData(r_RT+r0(d)+RealIdxDisease::infectious_period).data();
                 auto symptomdev_period_ptr = soa.GetRealData(r_RT+r0(d)+RealIdxDisease::symptomdev_period).data();
 
-<<<<<<< HEAD
                 auto* lparm = d_parm[d];
                 auto ds_arr = (*a_disease_stats[d])[mfi].array();
 
@@ -894,50 +883,16 @@
                 auto symptomatic_withdraw = m_symptomatic_withdraw;
 
                 // Track hospitalization, ICU, ventilator, and fatalities
-                Real CHR[] = {.0104, .0104, .070, .28, 1.0};  // sick -> hospital probabilities
-                Real CIC[] = {.24, .24, .24, .36, .35};      // hospital -> ICU probabilities
-                Real CVE[] = {.12, .12, .12, .22, .22};      // ICU -> ventilator probabilities
-                Real CVF[] = {.20, .20, .20, 0.45, 1.26};    // ventilator -> dead probilities
+                Real CHR[] = {.0104_rt, .0104_rt, .070_rt, .28_rt, 1.0_rt};  // sick -> hospital probabilities
+                Real CIC[] = {.24_rt, .24_rt, .24_rt, .36_rt, .35_rt};      // hospital -> ICU probabilities
+                Real CVE[] = {.12_rt, .12_rt, .12_rt, .22_rt, .22_rt};      // ICU -> ventilator probabilities
+                Real CVF[] = {.20_rt, .20_rt, .20_rt, 0.45_rt, 1.26_rt};    // ventilator -> dead probilities
                 amrex::ParallelForRNG( np,
                                        [=] AMREX_GPU_DEVICE (int i, amrex::RandomEngine const& engine) noexcept
                 {
-                    prob_ptr[i] = 1.0;
+                    prob_ptr[i] = 1.0_rt;
                     if ( status_ptr[i] == Status::never ||
                          status_ptr[i] == Status::susceptible ) {
-=======
-            // Track hospitalization, ICU, ventilator, and fatalities
-            Real CHR[] = {.0104_rt, .0104_rt, .070_rt, .28_rt, 1.0_rt};  // sick -> hospital probabilities
-            Real CIC[] = {.24_rt, .24_rt, .24_rt, .36_rt, .35_rt};      // hospital -> ICU probabilities
-            Real CVE[] = {.12_rt, .12_rt, .12_rt, .22_rt, .22_rt};      // ICU -> ventilator probabilities
-            Real CVF[] = {.20_rt, .20_rt, .20_rt, 0.45_rt, 1.26_rt};    // ventilator -> dead probilities
-            amrex::ParallelForRNG( np,
-                                   [=] AMREX_GPU_DEVICE (int i, amrex::RandomEngine const& engine) noexcept
-            {
-                prob_ptr[i] = 1.0_rt;
-                if ( status_ptr[i] == Status::never ||
-                     status_ptr[i] == Status::susceptible ) {
-                    return;
-                }
-                else if (status_ptr[i] == Status::infected) {
-                    counter_ptr[i] += 1;
-                    if (counter_ptr[i] == 1) {
-                        if (amrex::Random(engine) < lparm->p_asymp[0]) {
-                            symptomatic_ptr[i] = 2;
-                        } else {
-                            symptomatic_ptr[i] = 0;
-                        }
-                    }
-                    if (counter_ptr[i] == amrex::Math::floor(symptomdev_period_ptr[i])) {
-                        if (symptomatic_ptr[i] != 2) {
-                            symptomatic_ptr[i] = 1;
-                        }
-                        if (symptomatic_ptr[i] && symptomatic_withdraw) {
-                            withdrawn_ptr[i] = 1;
-                        }
-                    }
-                    if (counter_ptr[i] < incubation_period_ptr[i]) {
-                        // incubation phase
->>>>>>> fa821f7c
                         return;
                     }
                     else if (status_ptr[i] == Status::infected) {
@@ -995,14 +950,13 @@
                                     }
                                 }
                             }
-<<<<<<< HEAD
                         } else {
-                            if (timer_ptr[i] > 0.0) {
+                            if (timer_ptr[i] > 0.0_rt) {
                                 // do hospital things
-                                timer_ptr[i] -= 1.0;
+                                timer_ptr[i] -= 1.0_rt;
                                 if (timer_ptr[i] == 0) {
-                                    if (CVF[age_group_ptr[i]] > 2.0) {
-                                        if (amrex::Random(engine) < (CVF[age_group_ptr[i]] - 2.0)) {
+                                    if (CVF[age_group_ptr[i]] > 2.0_rt) {
+                                        if (amrex::Random(engine) < (CVF[age_group_ptr[i]] - 2.0_rt)) {
                                             amrex::Gpu::Atomic::AddNoRet(
                                                 &ds_arr(home_i_ptr[i], home_j_ptr[i], 0,
                                                         DiseaseStats::death), 1.0_rt);
@@ -1015,26 +969,11 @@
                                                                          DiseaseStats::hospitalization), -1.0_rt);
                                     if (status_ptr[i] != Status::dead) {
                                         status_ptr[i] = Status::immune;  // If alive, hospitalized patient recovers
-=======
-                        }
-                    } else {
-                        if (timer_ptr[i] > 0.0_rt) {
-                            // do hospital things
-                            timer_ptr[i] -= 1.0_rt;
-                            if (timer_ptr[i] == 0) {
-                                if (CVF[age_group_ptr[i]] > 2.0_rt) {
-                                    if (amrex::Random(engine) < (CVF[age_group_ptr[i]] - 2.0_rt)) {
-                                        amrex::Gpu::Atomic::AddNoRet(
-                                            &ds_arr(home_i_ptr[i], home_j_ptr[i], 0,
-                                                    DiseaseStats::death), 1.0_rt);
-                                        status_ptr[i] = Status::dead;
-                                        //pstruct_ptr[i].id() = -pstruct_ptr[i].id();
->>>>>>> fa821f7c
                                     }
                                 }
                                 if (timer_ptr[i] == 10) {
-                                    if (CVF[age_group_ptr[i]] > 1.0) {
-                                        if (amrex::Random(engine) < (CVF[age_group_ptr[i]] - 1.0)) {
+                                    if (CVF[age_group_ptr[i]] > 1.0_rt) {
+                                        if (amrex::Random(engine) < (CVF[age_group_ptr[i]] - 1.0_rt)) {
                                             amrex::Gpu::Atomic::AddNoRet(
                                                 &ds_arr(home_i_ptr[i], home_j_ptr[i], 0,
                                                         DiseaseStats::death), 1.0_rt);
@@ -1052,15 +991,8 @@
                                         status_ptr[i] = Status::immune;  // If alive, ICU patient recovers
                                     }
                                 }
-<<<<<<< HEAD
                                 if (timer_ptr[i] == 20) {
                                     if (amrex::Random(engine) < CVF[age_group_ptr[i]]) {
-=======
-                            }
-                            if (timer_ptr[i] == 10) {
-                                if (CVF[age_group_ptr[i]] > 1.0_rt) {
-                                    if (amrex::Random(engine) < (CVF[age_group_ptr[i]] - 1.0_rt)) {
->>>>>>> fa821f7c
                                         amrex::Gpu::Atomic::AddNoRet(
                                             &ds_arr(home_i_ptr[i], home_j_ptr[i], 0,
                                                     DiseaseStats::death), 1.0_rt);
@@ -1081,23 +1013,13 @@
                                     }
                                 }
                             }
-<<<<<<< HEAD
                             else { // not hospitalized, recover once not infectious
                                 if (counter_ptr[i] >= (incubation_period_ptr[i] + infectious_period_ptr[i])) {
                                     status_ptr[i] = Status::immune;
-                                    counter_ptr[i] = 0.0;
+                                    counter_ptr[i] = 0.0_rt;
                                     symptomatic_ptr[i] = 0;
                                     withdrawn_ptr[i] = 0;
                                 }
-=======
-                        }
-                        else { // not hospitalized, recover once not infectious
-                            if (counter_ptr[i] >= (incubation_period_ptr[i] + infectious_period_ptr[i])) {
-                                status_ptr[i] = Status::immune;
-                                counter_ptr[i] = 0.0_rt;
-                                symptomatic_ptr[i] = 0;
-                                withdrawn_ptr[i] = 0;
->>>>>>> fa821f7c
                             }
                         }
                     }
@@ -1195,7 +1117,6 @@
             auto& soa   = ptile.GetStructOfArrays();
             const auto np = ptile.numParticles();
 
-<<<<<<< HEAD
             int i_RT = IntIdx::nattribs;
             int r_RT = RealIdx::nattribs;
             int n_disease = m_num_diseases;
@@ -1215,34 +1136,17 @@
                 amrex::ParallelForRNG( np,
                 [=] AMREX_GPU_DEVICE (int i, amrex::RandomEngine const& engine) noexcept
                 {
-                    prob_ptr[i] = 1.0 - prob_ptr[i];
+                    prob_ptr[i] = 1.0_rt - prob_ptr[i];
                     if ( status_ptr[i] == Status::never ||
                          status_ptr[i] == Status::susceptible ) {
                         if (amrex::Random(engine) < prob_ptr[i]) {
                             status_ptr[i] = Status::infected;
-                            counter_ptr[i] = 0.0;
+                            counter_ptr[i] = 0.0_rt;
                             incubation_period_ptr[i] = amrex::RandomNormal(lparm->incubation_length_mean, lparm->incubation_length_std, engine);
                             infectious_period_ptr[i] = amrex::RandomNormal(lparm->infectious_length_mean, lparm->infectious_length_std, engine);
                             symptomdev_period_ptr[i] = amrex::RandomNormal(lparm->symptomdev_length_mean, lparm->symptomdev_length_std, engine);
                             return;
                         }
-=======
-            auto* lparm = d_parm;
-
-            amrex::ParallelForRNG( np,
-            [=] AMREX_GPU_DEVICE (int i, amrex::RandomEngine const& engine) noexcept
-            {
-                prob_ptr[i] = 1.0_rt - prob_ptr[i];
-                if ( status_ptr[i] == Status::never ||
-                     status_ptr[i] == Status::susceptible ) {
-                    if (amrex::Random(engine) < prob_ptr[i]) {
-                        status_ptr[i] = Status::infected;
-                        counter_ptr[i] = 0.0_rt;
-                        incubation_period_ptr[i] = amrex::RandomNormal(lparm->incubation_length_mean, lparm->incubation_length_std, engine);
-                        infectious_period_ptr[i] = amrex::RandomNormal(lparm->infectious_length_mean, lparm->infectious_length_std, engine);
-                        symptomdev_period_ptr[i] = amrex::RandomNormal(lparm->symptomdev_length_mean, lparm->symptomdev_length_std, engine);
-                        return;
->>>>>>> fa821f7c
                     }
                 });
             }
