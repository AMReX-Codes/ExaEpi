/*! @file AgentContainer.cpp
    \brief Function implementations for #AgentContainer class
*/

#include "AgentContainer.H"

using namespace amrex;

namespace {

    /*! \brief Shuffle the elements of a given vector */
    void randomShuffle (std::vector<int>& vec /*!< Vector to be shuffled */)
    {
        std::random_device rd;
        std::mt19937 g(rd());
        std::shuffle(vec.begin(), vec.end(), g);
    }

    /*! \brief
    */
    void compute_initial_distribution (amrex::Vector<int>& cell_pops, /*!< */
                                       amrex::Vector<int>& cell_indices, /*!< */
                                       int ncell /*!< */)
    {
        BL_PROFILE("compute_initial_distribution");

        AMREX_ALWAYS_ASSERT(ncell == 3000); // hard-coded right now

        cell_pops.resize(0);
        cell_pops.resize(ncell*ncell, -1);

        // we compute the initial distribution on Rank 0 and broadcast to all ranks
        if (ParallelDescriptor::IOProcessor())
        {
            int num_pop_bins = 1000;
            amrex::Real log_min_pop = 1.062_rt;
            amrex::Real log_max_pop = 4.0_rt;
            amrex::Vector<amrex::Real> cell_pop_bins_r(num_pop_bins);
            amrex::Vector<amrex::Real> num_cells_per_bin_r(num_pop_bins);

            for (int i = 0; i < cell_pop_bins_r.size(); ++i) {
                cell_pop_bins_r[i] = std::pow(10.0_rt,
                    log_min_pop + i*(log_max_pop - log_min_pop)/(num_pop_bins-1));
                num_cells_per_bin_r[i] = std::pow(cell_pop_bins_r[i], -1.5_rt);
            }

            amrex::Real norm = 0_rt;
            for (int i = 0; i < num_cells_per_bin_r.size(); ++i) {
                norm += num_cells_per_bin_r[i];
            }

            amrex::Vector<int> cell_pop_bins(num_pop_bins);
            amrex::Vector<int> num_cells_per_bin(num_pop_bins);
            for (int i = 0; i < num_cells_per_bin.size(); ++i) {
                num_cells_per_bin_r[i] *= (ncell*ncell/norm);
                num_cells_per_bin[i] = static_cast<int>(std::round(num_cells_per_bin_r[i]));
                cell_pop_bins[i] = static_cast<int>(std::round(cell_pop_bins_r[i]));
            }

            int total_cells = 0;
            for (int i = 0; i < num_cells_per_bin.size(); ++i) {
                total_cells += num_cells_per_bin[i];
            }
            num_cells_per_bin[0] += (ncell*ncell - total_cells);

            std::vector<int> perm(ncell*ncell);
            std::iota(perm.begin(), perm.end(), 0);
            randomShuffle(perm);

            Vector<int> offsets(num_pop_bins+1);
            offsets[0] = 0;
            for (int i = 1; i < num_pop_bins+1; ++i) {
                offsets[i] = offsets[i-1] + num_cells_per_bin[i-1];
            }

            for (int i = 0; i < num_pop_bins; ++i) {
                for (int j = offsets[i]; j < offsets[i+1]; ++j) {
                    cell_pops[perm[j]] = cell_pop_bins[i];
                }
            }

            int total_agents = 0;
            for (int i = 0; i < cell_pops.size(); ++i) {
                total_agents += cell_pops[i];
            }
            amrex::Print() << "Total number of agents: " << total_agents << "\n";

            amrex::Print() << "Splitting up population into interior and border\n";
            // we now have a list of populations for each cell. We want 1/3
            // of the population to be within 200 cells of the border. We
            // maintain two separate lists, one for the interior, one for the exterior
            int interior_size = 2600*2600;
            int border_size = ncell*ncell - interior_size;

            // First we sort the vector of cell pops
            std::sort(cell_pops.begin(), cell_pops.end());
            amrex::Real border_pop = 0_rt;
            int i = cell_pops.size()-1;
            std::vector<int> border_ids;
            std::vector<int> interior_ids;
            while ((border_pop < 100e6) && (i >= 0)) {
                amrex::Real pop = cell_pops[i];
                if (amrex::Random() < 0.5) {
                    border_ids.push_back(i);
                    border_pop += pop;
                }
                else {
                    interior_ids.push_back(i);
                }
                --i;
            }

            while (interior_ids.size() < static_cast<std::size_t>(interior_size)) {
                interior_ids.push_back(i);
                --i;
            }

            while (i >= 0) {
                amrex::Real pop = cell_pops[i];
                border_pop += pop;
                border_ids.push_back(i);
                --i;
            }

            // if these conditions are not met, then something has gone wrong with the border pop
            AMREX_ALWAYS_ASSERT(i == -1);
            AMREX_ALWAYS_ASSERT(interior_ids.size() == static_cast<std::size_t>(interior_size));
            AMREX_ALWAYS_ASSERT(border_ids.size() == static_cast<std::size_t>(border_size));

            amrex::Print() << "Population within 200 cells of border is " << border_pop << "\n";

            randomShuffle(border_ids);
            randomShuffle(interior_ids);

            for (int cell_id = 0; cell_id < ncell*ncell; ++cell_id) {
                int idx = cell_id % ncell;
                int idy = cell_id / ncell;
                if ((idx < 200) || (idx >= 2800) || (idy < 200) || (idy >= 2800)) {
                    cell_indices.push_back(border_ids.back());
                    border_ids.pop_back();
                } else {
                    cell_indices.push_back(interior_ids.back());
                    interior_ids.pop_back();
                }
            }
            AMREX_ALWAYS_ASSERT(interior_ids.size() == 0);
            AMREX_ALWAYS_ASSERT(border_ids.size() == 0);
        } else {
            cell_indices.resize(0);
            cell_indices.resize(ncell*ncell);
        }

        // Broadcast
        ParallelDescriptor::Bcast(&cell_pops[0], cell_pops.size(),
                                  ParallelDescriptor::IOProcessorNumber());
        ParallelDescriptor::Bcast(&cell_indices[0], cell_indices.size(),
                                  ParallelDescriptor::IOProcessorNumber());
    }
}

/*! Add runtime SoA attributes */
void AgentContainer::add_attributes()
{
    const bool communicate_this_comp = true;
    {
        int count(0);
        for (int i = 0; i < m_num_diseases*RealIdxDisease::nattribs; i++) {
            AddRealComp(communicate_this_comp);
            count++;
        }
        Print() << "Added " << count << " real-type run-time SoA attibute(s).\n";
    }
    {
        int count(0);
        for (int i = 0; i < m_num_diseases*IntIdxDisease::nattribs; i++) {
            AddIntComp(communicate_this_comp);
            count++;
        }
        Print() << "Added " << count << " integer-type run-time SoA attibute(s).\n";
    }
    return;
}

/*! \brief Initialize agents for ExaEpi::ICType::Demo */
void AgentContainer::initAgentsDemo (iMultiFab& /*num_residents*/,
                                     iMultiFab& /*unit_mf*/,
                                     iMultiFab& /*FIPS_mf*/,
                                     iMultiFab& /*comm_mf*/,
                                     DemographicData& /*demo*/)
{
    BL_PROFILE("AgentContainer::initAgentsDemo");

    int ncell = 3000;
    Vector<int> cell_pops;
    Vector<int> cell_indices;

    compute_initial_distribution(cell_pops, cell_indices, ncell);

    // now each rank will only actually add a subset of the particles
    int ibegin, iend;
    {
        int myproc = ParallelDescriptor::MyProc();
        int nprocs = ParallelDescriptor::NProcs();
        int navg = ncell*ncell/nprocs;
        int nleft = ncell*ncell - navg * nprocs;
        if (myproc < nleft) {
            ibegin = myproc*(navg+1);
            iend = ibegin + navg+1;
        } else {
            ibegin = myproc*navg + nleft;
            iend = ibegin + navg;
        }
    }
    std::size_t ncell_this_rank = iend-ibegin;

    std::size_t np_this_rank = 0;
    for (int i = 0; i < ncell*ncell; ++i) {
        if ((i < ibegin) || (i >= iend)) {
            cell_pops[cell_indices[i]] = 0;
        } else {
            np_this_rank += cell_pops[cell_indices[i]];
        }
    }

    // copy data to GPU
    amrex::Gpu::DeviceVector<int> cell_pops_d(cell_pops.size());
    amrex::Gpu::DeviceVector<int> cell_offsets_d(cell_pops.size()+1);
    Gpu::copy(Gpu::hostToDevice, cell_pops.begin(), cell_pops.end(),
              cell_pops_d.begin());
    Gpu::exclusive_scan(cell_pops_d.begin(), cell_pops_d.end(), cell_offsets_d.begin());

    amrex::Gpu::DeviceVector<int> cell_indices_d(cell_indices.size());
    Gpu::copy(Gpu::hostToDevice, cell_indices.begin(), cell_indices.end(), cell_indices_d.begin());

    // Fill in particle data in each cell
    auto& ptile = DefineAndReturnParticleTile(0, 0, 0);
    ptile.resize(np_this_rank);

    auto& soa   = ptile.GetStructOfArrays();
    auto& aos   = ptile.GetArrayOfStructs();
    auto pstruct_ptr = aos().data();

    int i_RT = IntIdx::nattribs;
    int r_RT = RealIdx::nattribs;
    int n_disease = m_num_diseases;

    GpuArray<int*,ExaEpi::max_num_diseases> status_ptrs, strain_ptrs;
    GpuArray<ParticleReal*,ExaEpi::max_num_diseases> counter_ptrs;
    for (int d = 0; d < n_disease; d++) {
        status_ptrs[d] = soa.GetIntData(i_RT+i0(d)+IntIdxDisease::status).data();
        strain_ptrs[d] = soa.GetIntData(i_RT+i0(d)+IntIdxDisease::strain).data();
        counter_ptrs[d] = soa.GetRealData(r_RT+r0(d)+RealIdxDisease::disease_counter).data();
    }

    auto cell_offsets_ptr = cell_offsets_d.data();
    auto cell_indices_ptr = cell_indices_d.data();

    amrex::ParallelForRNG( ncell_this_rank,
    [=] AMREX_GPU_DEVICE (int i_this_rank, RandomEngine const& engine) noexcept
    {
        int cell_id = i_this_rank + ibegin;
        int ind = cell_indices_ptr[cell_id];

        int cell_start = cell_offsets_ptr[ind];
        int cell_stop = cell_offsets_ptr[ind+1];

        int idx = cell_id % ncell;
        int idy = cell_id / ncell;

        for (int i = cell_start; i < cell_stop; ++i) {
            auto& p = pstruct_ptr[i];
            p.pos(0) = idx + 0.5_rt;
            p.pos(1) = idy + 0.5_rt;
            p.id() = i;
            p.cpu() = 0;

            for (int d = 0; d < n_disease; d++) {
                counter_ptrs[d][i] = 0.0_rt;
                strain_ptrs[d][i] = 0;

                if (amrex::Random(engine) < 1e-6) {
                    status_ptrs[d][i] = 1;
                    if (amrex::Random(engine) < 0.3) {
                        strain_ptrs[d][i] = 1;
                    }
                }
            }
        }
    });

    amrex::Print() << "Initial Redistribute... ";

    Redistribute();

    amrex::Print() << "... finished initialization\n";
}

/*! \brief Initialize agents for ExaEpi::ICType::Census

 *  + Define and allocate the following integer MultiFabs:
 *    + num_families: number of families; has 7 components, each component is the
 *      number of families of size (component+1)
 *    + fam_offsets: offset array for each family (i.e., each component of each grid cell), where the
 *      offset is the total number of people before this family while iterating over the grid.
 *    + fam_id: ID array for each family ()i.e., each component of each grid cell, where the ID is the
 *      total number of families before this family while iterating over the grid.
 *  + At each grid cell in each box/tile on each processor:
 *    + Set community number.
 *    + Find unit number for this community; specify that a part of this unit is on this processor;
 *      set unit number, FIPS code, and census tract number at this grid cell (community).
 *    + Set community size: 2000 people, unless this is the last community of a unit, in which case
 *      the remaining people if > 1000 (else 0).
 *    + Compute cumulative distribution (on a scale of 0-1000) of household size ranging from 1 to 7:
 *      initialize with default distributions, then compute from census data if available.
 *    + For each person in this community, generate a random integer between 0 and 1000; based on its
 *      value, assign this person to a household of a certain size (1-7) based on the cumulative
 *      distributions above.
 *  + Compute total number of agents (people), family offsets and IDs over the box/tile.
 *  + Allocate particle container AoS and SoA arrays for the computed number of agents.
 *  + At each grid cell in each box/tile on each processor, and for each component (where component
 *    corresponds to family size):
 *    + Compute percentage of school age kids (kids of age 5-17 as a fraction of total kids - under 5
 *      plus 5-17), if available in census data or set to default (76%).
 *    + For each agent at this grid cell and family size (component):
 *      + Find age group by generating a random integer (0-100) and using default age distributions.
 *        Look at code to see the algorithm for family size > 1.
 *      + Set agent position at the center of this grid cell.
 *      + Initialize status and day counters.
 *      + Set age group and family ID.
 *      + Set home location to current grid cell.
 *      + Initialize work location to current grid cell. Actual work location is set in
 *        ExaEpi::read_workerflow().
 *      + Set neighborhood and work neighborhood values. Actual work neighborhood is set
 *        in ExaEpi::read_workerflow().
 *      + Initialize workgroup to 0. It is set in ExaEpi::read_workerflow().
 *      + If age group is 5-17, assign a school based on neighborhood (#assign_school).
 *  + Copy everything to GPU device.
*/
void AgentContainer::initAgentsCensus (iMultiFab& num_residents,    /*!< Number of residents in each community (grid cell);
                                                                         component 0: age under 5,
                                                                         component 1: age group 5-17,
                                                                         component 2: age group 18-29,
                                                                         component 3: age group 30-64,
                                                                         component 4: age group 65+,
                                                                         component 4: total. */
                                       iMultiFab& unit_mf,          /*!< Unit number of each community */
                                       iMultiFab& FIPS_mf,          /*!< FIPS code (component 0) and
                                                                         census tract number (component 1)
                                                                         of each community */
                                       iMultiFab& comm_mf,          /*!< Community number */
                                       DemographicData& demo        /*!< Demographic data */ )
{
    BL_PROFILE("initAgentsCensus");

    const Box& domain = Geom(0).Domain();

    num_residents.setVal(0);
    unit_mf.setVal(-1);
    FIPS_mf.setVal(-1);
    comm_mf.setVal(-1);

    iMultiFab num_families(num_residents.boxArray(), num_residents.DistributionMap(), 7, 0);
    iMultiFab fam_offsets (num_residents.boxArray(), num_residents.DistributionMap(), 7, 0);
    iMultiFab fam_id (num_residents.boxArray(), num_residents.DistributionMap(), 7, 0);
    num_families.setVal(0);

#ifdef AMREX_USE_OMP
#pragma omp parallel if (Gpu::notInLaunchRegion())
#endif
    for (MFIter mfi(unit_mf, TilingIfNotGPU()); mfi.isValid(); ++mfi)
    {
        auto unit_arr = unit_mf[mfi].array();
        auto FIPS_arr = FIPS_mf[mfi].array();
        auto comm_arr = comm_mf[mfi].array();
        auto nf_arr = num_families[mfi].array();
        auto nr_arr = num_residents[mfi].array();

        auto unit_on_proc = demo.Unit_on_proc_d.data();
        auto Start = demo.Start_d.data();
        auto FIPS = demo.FIPS_d.data();
        auto Tract = demo.Tract_d.data();
        auto Population = demo.Population_d.data();

        auto H1 = demo.H1_d.data();
        auto H2 = demo.H2_d.data();
        auto H3 = demo.H3_d.data();
        auto H4 = demo.H4_d.data();
        auto H5 = demo.H5_d.data();
        auto H6 = demo.H6_d.data();
        auto H7 = demo.H7_d.data();

        auto N5  = demo.N5_d.data();
        auto N17 = demo.N17_d.data();
        //auto N29 = demo.N29_d.data();
        //auto N64 = demo.N64_d.data();
        //auto N65plus = demo.N65plus_d.data();

        auto Ncommunity = demo.Ncommunity;

        auto bx = mfi.tilebox();
        amrex::ParallelForRNG(bx, [=] AMREX_GPU_DEVICE (int i, int j, int k, amrex::RandomEngine const& engine) noexcept
        {
            int community = (int) domain.index(IntVect(AMREX_D_DECL(i, j, k)));
            if (community >= Ncommunity) { return; }
            comm_arr(i, j, k) = community;

            int unit = 0;
            while (community >= Start[unit+1]) { unit++; }
            unit_on_proc[unit] = 1;
            unit_arr(i, j, k) = unit;
            FIPS_arr(i, j, k, 0) = FIPS[unit];
            FIPS_arr(i, j, k, 1) = Tract[unit];

            int community_size;
            if (Population[unit] < (1000 + 2000*(community - Start[unit]))) {
                community_size = 0;  /* Don't set up any residents; workgroup-only */
            }
            else {
                community_size = 2000;   /* Standard 2000-person community */
            }

            int p_hh[7] = {330, 670, 800, 900, 970, 990, 1000};
            int num_hh = H1[unit] + H2[unit] + H3[unit] +
                H4[unit] + H5[unit] + H6[unit] + H7[unit];
            if (num_hh) {
                p_hh[0] = 1000 * H1[unit] / num_hh;
                p_hh[1] = 1000* (H1[unit] + H2[unit]) / num_hh;
                p_hh[2] = 1000* (H1[unit] + H2[unit] + H3[unit]) / num_hh;
                p_hh[3] = 1000* (H1[unit] + H2[unit] + H3[unit] + H4[unit]) / num_hh;
                p_hh[4] = 1000* (H1[unit] + H2[unit] + H3[unit] +
                                 H4[unit] + H5[unit]) / num_hh;
                p_hh[5] = 1000* (H1[unit] + H2[unit] + H3[unit] +
                                 H4[unit] + H5[unit] + H6[unit]) / num_hh;
                p_hh[6] = 1000;
            }

            int npeople = 0;
            while (npeople < community_size + 1) {
                int il  = amrex::Random_int(1000, engine);

                int family_size = 1;
                while (il > p_hh[family_size]) { ++family_size; }
                AMREX_ASSERT(family_size > 0);
                AMREX_ASSERT(family_size <= 7);

                nf_arr(i, j, k, family_size-1) += 1;
                npeople += family_size;
            }

            AMREX_ASSERT(npeople == nf_arr(i, j, k, 0) +
                         2*nf_arr(i, j, k, 1) +
                         3*nf_arr(i, j, k, 2) +
                         4*nf_arr(i, j, k, 3) +
                         5*nf_arr(i, j, k, 4) +
                         6*nf_arr(i, j, k, 5) +
                         7*nf_arr(i, j, k, 6));

            nr_arr(i, j, k, 5) = npeople;
        });

        int nagents;
        int ncomp = num_families[mfi].nComp();
        int ncell = num_families[mfi].numPts();
        {
            BL_PROFILE("setPopulationCounts_prefixsum")
            const int* in = num_families[mfi].dataPtr();
            int* out = fam_offsets[mfi].dataPtr();
            nagents = Scan::PrefixSum<int>(ncomp*ncell,
                            [=] AMREX_GPU_DEVICE (int i) -> int {
                                int comp = i / ncell;
                                return (comp+1)*in[i];
                            },
                            [=] AMREX_GPU_DEVICE (int i, int const& x) { out[i] = x; },
                                               Scan::Type::exclusive, Scan::retSum);
        }
        {
            BL_PROFILE("setFamily_id_prefixsum")
            const int* in = num_families[mfi].dataPtr();
            int* out = fam_id[mfi].dataPtr();
            Scan::PrefixSum<int>(ncomp*ncell,
                                 [=] AMREX_GPU_DEVICE (int i) -> int {
                                     return in[i];
                                 },
                                 [=] AMREX_GPU_DEVICE (int i, int const& x) { out[i] = x; },
                                 Scan::Type::exclusive, Scan::retSum);
        }

        auto offset_arr = fam_offsets[mfi].array();
        auto fam_id_arr = fam_id[mfi].array();
        auto& agents_tile = DefineAndReturnParticleTile(0, mfi);
        agents_tile.resize(nagents);
        auto aos = &agents_tile.GetArrayOfStructs()[0];
        auto& soa = agents_tile.GetStructOfArrays();

        auto age_group_ptr = soa.GetIntData(IntIdx::age_group).data();
        auto family_ptr = soa.GetIntData(IntIdx::family).data();
        auto home_i_ptr = soa.GetIntData(IntIdx::home_i).data();
        auto home_j_ptr = soa.GetIntData(IntIdx::home_j).data();
        auto work_i_ptr = soa.GetIntData(IntIdx::work_i).data();
        auto work_j_ptr = soa.GetIntData(IntIdx::work_j).data();
        auto nborhood_ptr = soa.GetIntData(IntIdx::nborhood).data();
        auto school_ptr = soa.GetIntData(IntIdx::school).data();
        auto workgroup_ptr = soa.GetIntData(IntIdx::workgroup).data();
        auto work_nborhood_ptr = soa.GetIntData(IntIdx::work_nborhood).data();

        int i_RT = IntIdx::nattribs;
        int r_RT = RealIdx::nattribs;
        int n_disease = m_num_diseases;

        GpuArray<int*,ExaEpi::max_num_diseases> status_ptrs;
        GpuArray<ParticleReal*,ExaEpi::max_num_diseases> counter_ptrs;
        for (int d = 0; d < n_disease; d++) {
            status_ptrs[d] = soa.GetIntData(i_RT+i0(d)+IntIdxDisease::status).data();
            counter_ptrs[d] = soa.GetRealData(r_RT+r0(d)+RealIdxDisease::disease_counter).data();
        }

        auto dx = ParticleGeom(0).CellSizeArray();
        auto my_proc = ParallelDescriptor::MyProc();

        Long pid;
#ifdef AMREX_USE_OMP
#pragma omp critical (init_agents_nextid)
#endif
        {
            pid = PType::NextID();
            PType::NextID(pid+nagents);
        }
        AMREX_ALWAYS_ASSERT_WITH_MESSAGE(
            static_cast<Long>(pid + nagents) < LastParticleID,
            "Error: overflow on agent id numbers!");

        amrex::ParallelForRNG(bx, ncomp, [=] AMREX_GPU_DEVICE (int i, int j, int k, int n, amrex::RandomEngine const& engine) noexcept
        {
            int nf = nf_arr(i, j, k, n);
            if (nf == 0) return;

            int unit = unit_arr(i, j, k);
            int community = comm_arr(i, j, k);
            int family_id = fam_id_arr(i, j, k, n);
            int family_size = n + 1;
            int num_to_add = family_size * nf;

            int community_size;
            if (Population[unit] < (1000 + 2000*(community - Start[unit]))) {
                community_size = 0;  /* Don't set up any residents; workgroup-only */
            }
            else {
                community_size = 2000;   /* Standard 2000-person community */
            }

            int p_schoolage = 0;
            if (community_size) {  // Only bother for residential communities
                if (N5[unit] + N17[unit]) {
                    p_schoolage = 100*N17[unit] / (N5[unit] + N17[unit]);
                }
                else {
                    p_schoolage = 76;
                }
            }

            int start = offset_arr(i, j, k, n);
            for (int ip = start; ip < start + num_to_add; ++ip) {
                auto& agent = aos[ip];
                int il2 = amrex::Random_int(100, engine);
                int nborhood = amrex::Random_int(4, engine);
                int age_group = -1;

                if (family_size == 1) {
                    if (il2 < 28) { age_group = 4; }      /* single adult age 65+   */
                    else if (il2 < 68) { age_group = 3; } /* age 30-64 (ASSUME 40%) */
                    else { age_group = 2; }               /* single adult age 19-29 */
                    nr_arr(i, j, k, age_group) += 1;
                } else if (family_size == 2) {
                    if (il2 == 0) {
                        /* 1% probability of one parent + one child */
                        int il3 = amrex::Random_int(100, engine);
                        if (il3 < 2) { age_group = 4; }        /* one parent, age 65+ */
                        else if (il3 < 62) { age_group = 3; }  /* one parent 30-64 (ASSUME 60%) */
                        else { age_group = 2; }                /* one parent 19-29 */
                        nr_arr(i, j, k, age_group) += 1;
                        if (((int) amrex::Random_int(100, engine)) < p_schoolage) {
                            age_group = 1; /* 22.0% of total population ages 5-18 */
                        } else {
                            age_group = 0;   /* 6.8% of total population ages 0-4 */
                        }
                        nr_arr(i, j, k, age_group) += 1;
                    } else {
                        /* 2 adults, 28% over 65 (ASSUME both same age group) */
                        if (il2 < 28) { age_group = 4; }      /* single adult age 65+ */
                        else if (il2 < 68) { age_group = 3; } /* age 30-64 (ASSUME 40%) */
                        else { age_group = 2; }               /* single adult age 19-29 */
                        nr_arr(i, j, k, age_group) += 2;
                    }
                }

                if (family_size > 2) {
                    /* ASSUME 2 adults, of the same age group */
                    if (il2 < 2) { age_group = 4; }  /* parents are age 65+ */
                    else if (il2 < 62) { age_group = 3; }  /* parents 30-64 (ASSUME 60%) */
                    else { age_group = 2; }  /* parents 19-29 */
                    nr_arr(i, j, k, age_group) += 2;

                    /* Now pick the children's age groups */
                    for (int nc = 2; nc < family_size; ++nc) {
                        if (((int) amrex::Random_int(100, engine)) < p_schoolage) {
                            age_group = 1; /* 22.0% of total population ages 5-18 */
                        } else {
                            age_group = 0;   /* 6.8% of total population ages 0-4 */
                        }
                        nr_arr(i, j, k, age_group) += 1;
                    }
                }

                agent.pos(0) = (i + 0.5_rt)*dx[0];
                agent.pos(1) = (j + 0.5_rt)*dx[1];
                agent.id()  = pid+ip;
                agent.cpu() = my_proc;

                age_group_ptr[ip] = age_group;
                family_ptr[ip] = family_id++;
                home_i_ptr[ip] = i;
                home_j_ptr[ip] = j;
                work_i_ptr[ip] = i;
                work_j_ptr[ip] = j;
                nborhood_ptr[ip] = nborhood;
                work_nborhood_ptr[ip] = 5*nborhood;
                workgroup_ptr[ip] = 0;

                if (age_group == 0) {
                    school_ptr[ip] = 5; // note - need to handle playgroups
                } else if (age_group == 1) {
                    school_ptr[ip] = assign_school(nborhood, engine);
                } else {
                    school_ptr[ip] = -1;
                }

                for (int d = 0; d < n_disease; d++) {
                    status_ptrs[d][ip] = 0;
                    counter_ptrs[d][ip] = 0.0_rt;
                }
            }
        });
    }

    demo.CopyToHostAsync(demo.Unit_on_proc_d, demo.Unit_on_proc);
    amrex::Gpu::streamSynchronize();
}

/*! \brief Send agents on a random walk around the neighborhood

    For each agent, set its position to a random one near its current position
*/
void AgentContainer::moveAgentsRandomWalk ()
{
    BL_PROFILE("AgentContainer::moveAgentsRandomWalk");

    for (int lev = 0; lev <= finestLevel(); ++lev)
    {
        const auto dx = Geom(lev).CellSizeArray();
        auto& plev  = GetParticles(lev);

#ifdef AMREX_USE_OMP
#pragma omp parallel if (Gpu::notInLaunchRegion())
#endif
        for(MFIter mfi = MakeMFIter(lev, TilingIfNotGPU()); mfi.isValid(); ++mfi)
        {
            int gid = mfi.index();
            int tid = mfi.LocalTileIndex();
            auto& ptile = plev[std::make_pair(gid, tid)];
            auto& aos   = ptile.GetArrayOfStructs();
            ParticleType* pstruct = &(aos[0]);
            const size_t np = aos.numParticles();

            amrex::ParallelForRNG( np,
            [=] AMREX_GPU_DEVICE (int i, RandomEngine const& engine) noexcept
            {
                ParticleType& p = pstruct[i];
                p.pos(0) += static_cast<ParticleReal> ((2*amrex::Random(engine)-1)*dx[0]);
                p.pos(1) += static_cast<ParticleReal> ((2*amrex::Random(engine)-1)*dx[1]);
            });
        }
    }
}

/*! \brief Move agents to work

    For each agent, set its position to the work community (IntIdx::work_i, IntIdx::work_j)
*/
void AgentContainer::moveAgentsToWork ()
{
    BL_PROFILE("AgentContainer::moveAgentsToWork");

    for (int lev = 0; lev <= finestLevel(); ++lev)
    {
        const auto dx = Geom(lev).CellSizeArray();
        auto& plev  = GetParticles(lev);

#ifdef AMREX_USE_OMP
#pragma omp parallel if (Gpu::notInLaunchRegion())
#endif
        for(MFIter mfi = MakeMFIter(lev, TilingIfNotGPU()); mfi.isValid(); ++mfi)
        {
            int gid = mfi.index();
            int tid = mfi.LocalTileIndex();
            auto& ptile = plev[std::make_pair(gid, tid)];
            auto& aos   = ptile.GetArrayOfStructs();
            ParticleType* pstruct = &(aos[0]);
            const size_t np = aos.numParticles();

            auto& soa = ptile.GetStructOfArrays();
            auto work_i_ptr = soa.GetIntData(IntIdx::work_i).data();
            auto work_j_ptr = soa.GetIntData(IntIdx::work_j).data();

            amrex::ParallelFor( np,
            [=] AMREX_GPU_DEVICE (int ip) noexcept
            {
                ParticleType& p = pstruct[ip];
                p.pos(0) = (work_i_ptr[ip] + 0.5_prt)*dx[0];
                p.pos(1) = (work_j_ptr[ip] + 0.5_prt)*dx[1];
            });
        }
    }

    m_at_work = true;
}

/*! \brief Move agents to home

    For each agent, set its position to the home community (IntIdx::home_i, IntIdx::home_j)
*/
void AgentContainer::moveAgentsToHome ()
{
    BL_PROFILE("AgentContainer::moveAgentsToHome");

    for (int lev = 0; lev <= finestLevel(); ++lev)
    {
        const auto dx = Geom(lev).CellSizeArray();
        auto& plev  = GetParticles(lev);

#ifdef AMREX_USE_OMP
#pragma omp parallel if (Gpu::notInLaunchRegion())
#endif
        for(MFIter mfi = MakeMFIter(lev, TilingIfNotGPU()); mfi.isValid(); ++mfi)
        {
            int gid = mfi.index();
            int tid = mfi.LocalTileIndex();
            auto& ptile = plev[std::make_pair(gid, tid)];
            auto& aos   = ptile.GetArrayOfStructs();
            ParticleType* pstruct = &(aos[0]);
            const size_t np = aos.numParticles();

            auto& soa = ptile.GetStructOfArrays();
            auto home_i_ptr = soa.GetIntData(IntIdx::home_i).data();
            auto home_j_ptr = soa.GetIntData(IntIdx::home_j).data();

            amrex::ParallelFor( np,
            [=] AMREX_GPU_DEVICE (int ip) noexcept
            {
                ParticleType& p = pstruct[ip];
                p.pos(0) = (home_i_ptr[ip] + 0.5_prt)*dx[0];
                p.pos(1) = (home_j_ptr[ip] + 0.5_prt)*dx[1];
            });
        }
    }

    m_at_work = false;
}

/*! \brief Move agents randomly

    For each agent, set its position to a random location with a probabilty of 0.01%
*/
void AgentContainer::moveRandomTravel ()
{
    BL_PROFILE("AgentContainer::moveRandomTravel");

    for (int lev = 0; lev <= finestLevel(); ++lev)
    {
        auto& plev  = GetParticles(lev);

#ifdef AMREX_USE_OMP
#pragma omp parallel if (Gpu::notInLaunchRegion())
#endif
        for(MFIter mfi = MakeMFIter(lev, TilingIfNotGPU()); mfi.isValid(); ++mfi)
        {
            int gid = mfi.index();
            int tid = mfi.LocalTileIndex();
            auto& ptile = plev[std::make_pair(gid, tid)];
            auto& aos   = ptile.GetArrayOfStructs();
            ParticleType* pstruct = &(aos[0]);
            const size_t np = aos.numParticles();

            amrex::ParallelForRNG( np,
            [=] AMREX_GPU_DEVICE (int i, RandomEngine const& engine) noexcept
            {
                ParticleType& p = pstruct[i];

                if (amrex::Random(engine) < 0.0001) {
                    p.pos(0) = 3000*amrex::Random(engine);
                    p.pos(1) = 3000*amrex::Random(engine);
                }
            });
        }
    }
}

/*! \brief Updates disease status of each agent at a given step and also updates a MultiFab
    that tracks disease statistics (hospitalization, ICU, ventilator, and death) in a community.

    At a given step, update the disease status of each agent based on the following overall logic:
    + If agent status is #Status::never or #Status::susceptible, do nothing
    + If agent status is #Status::infected, then
      + Increment its counter by 1 day
      + If counter is within incubation period, do nothing more
      + Else, use hospitalization probabilities (by age group)
        to decide if agent is hospitalized. If yes, use age group to set hospital timer. Also, use
        age-group-wise probabilities to move agent to ICU and then to ventilator. Adjust timer
        accordingly.
      + Update the community-wise disease stats tracker MultiFab according to hospitalization/ICU/vent
        status (using the agent's home community)
      + Else (beyond 3 days), count down hospital timer if agent is hospitalized. At end of hospital
        stay, determine if agent is #Status dead or #Status::immune. For non-hospitalized agents,
        set them to #Status::immune after incubation length + infection length days.

    The input argument is a MultiFab with 4 components corresponding to "hospitalizations", "ICU",
    "ventilator", and "death". It contains the cumulative totals of these quantities for each
    community as the simulation progresses.
*/
void AgentContainer::updateStatus (MFPtrVec& a_disease_stats /*!< Community-wise disease stats tracker */)
{
    BL_PROFILE("AgentContainer::updateStatus");

    for (int lev = 0; lev <= finestLevel(); ++lev)
    {
        auto& plev  = GetParticles(lev);

#ifdef AMREX_USE_OMP
#pragma omp parallel if (Gpu::notInLaunchRegion())
#endif
        for(MFIter mfi = MakeMFIter(lev, TilingIfNotGPU()); mfi.isValid(); ++mfi)
        {
            int gid = mfi.index();
            int tid = mfi.LocalTileIndex();
            auto& ptile = plev[std::make_pair(gid, tid)];
            auto& soa   = ptile.GetStructOfArrays();
            const auto np = ptile.numParticles();

            auto age_group_ptr = soa.GetIntData(IntIdx::age_group).data();
            auto home_i_ptr = soa.GetIntData(IntIdx::home_i).data();
            auto home_j_ptr = soa.GetIntData(IntIdx::home_j).data();
            auto withdrawn_ptr = soa.GetIntData(IntIdx::withdrawn).data();
            auto timer_ptr = soa.GetRealData(RealIdx::treatment_timer).data();

            int i_RT = IntIdx::nattribs;
            int r_RT = RealIdx::nattribs;
            int n_disease = m_num_diseases;

            for (int d = 0; d < n_disease; d++) {

                auto status_ptr      = soa.GetIntData(i_RT+i0(d)+IntIdxDisease::status).data();
                auto symptomatic_ptr = soa.GetIntData(i_RT+i0(d)+IntIdxDisease::symptomatic).data();

                auto counter_ptr           = soa.GetRealData(r_RT+r0(d)+RealIdxDisease::disease_counter).data();
                auto prob_ptr              = soa.GetRealData(r_RT+r0(d)+RealIdxDisease::prob).data();
                auto incubation_period_ptr = soa.GetRealData(r_RT+r0(d)+RealIdxDisease::incubation_period).data();
                auto infectious_period_ptr = soa.GetRealData(r_RT+r0(d)+RealIdxDisease::infectious_period).data();
                auto symptomdev_period_ptr = soa.GetRealData(r_RT+r0(d)+RealIdxDisease::symptomdev_period).data();

<<<<<<< HEAD
                auto* lparm = d_parm[d];
                auto ds_arr = (*a_disease_stats[d])[mfi].array();

                struct DiseaseStats
                {
                    enum {
                        hospitalization = 0,
                        ICU,
                        ventilator,
                        death
                    };
                };

                auto symptomatic_withdraw = m_symptomatic_withdraw;

                // Track hospitalization, ICU, ventilator, and fatalities
                Real CHR[] = {.0104_rt, .0104_rt, .070_rt, .28_rt, 1.0_rt};  // sick -> hospital probabilities
                Real CIC[] = {.24_rt, .24_rt, .24_rt, .36_rt, .35_rt};      // hospital -> ICU probabilities
                Real CVE[] = {.12_rt, .12_rt, .12_rt, .22_rt, .22_rt};      // ICU -> ventilator probabilities
                Real CVF[] = {.20_rt, .20_rt, .20_rt, 0.45_rt, 1.26_rt};    // ventilator -> dead probilities
                amrex::ParallelForRNG( np,
                                       [=] AMREX_GPU_DEVICE (int i, amrex::RandomEngine const& engine) noexcept
                {
                    prob_ptr[i] = 1.0_rt;
                    if ( status_ptr[i] == Status::never ||
                         status_ptr[i] == Status::susceptible ) {
=======
            // Track hospitalization, ICU, ventilator, and fatalities
            Real CHR[] = {.0104_rt, .0104_rt, .070_rt, .28_rt, 1.0_rt};  // sick -> hospital probabilities
            Real CIC[] = {.24_rt, .24_rt, .24_rt, .36_rt, .35_rt};      // hospital -> ICU probabilities
            Real CVE[] = {.12_rt, .12_rt, .12_rt, .22_rt, .22_rt};      // ICU -> ventilator probabilities
            Real CVF[] = {.20_rt, .20_rt, .20_rt, 0.45_rt, 1.26_rt};    // ventilator -> dead probilities
            amrex::ParallelForRNG( np,
                                   [=] AMREX_GPU_DEVICE (int i, amrex::RandomEngine const& engine) noexcept
            {
                prob_ptr[i] = 1.0_rt;
                if ( status_ptr[i] == Status::never ||
                     status_ptr[i] == Status::susceptible ) {
                    return;
                }
                else if (status_ptr[i] == Status::infected) {
                    counter_ptr[i] += 1;
                    if (counter_ptr[i] == 1) {
                        if (amrex::Random(engine) < lparm->p_asymp[0]) {
                            symptomatic_ptr[i] = SymptomStatus::asymptomatic;
                        } else {
                            symptomatic_ptr[i] = SymptomStatus::presymptomatic;
                        }
                    }
                    if (counter_ptr[i] == amrex::Math::floor(symptomdev_period_ptr[i])) {
                        if (symptomatic_ptr[i] != SymptomStatus::asymptomatic) {
                            symptomatic_ptr[i] = SymptomStatus::symptomatic;
                        }
                        if (    (symptomatic_ptr[i] == SymptomStatus::symptomatic)
                            &&  symptomatic_withdraw ) {
                            withdrawn_ptr[i] = 1;
                        }
                    }
                    if (counter_ptr[i] < incubation_period_ptr[i]) {
                        // incubation phase
>>>>>>> 8faa65a2
                        return;
                    }
                    else if (status_ptr[i] == Status::infected) {
                        counter_ptr[i] += 1;
                        if (counter_ptr[i] == 1) {
                            if (amrex::Random(engine) < lparm->p_asymp[0]) {
                                symptomatic_ptr[i] = 2;
                            } else {
                                symptomatic_ptr[i] = 0;
                            }
                        }
                        if (counter_ptr[i] == amrex::Math::floor(symptomdev_period_ptr[i])) {
                            if (symptomatic_ptr[i] != 2) {
                                symptomatic_ptr[i] = 1;
                            }
                            if (symptomatic_ptr[i] && symptomatic_withdraw) {
                                withdrawn_ptr[i] = 1;
                            }
                        }
                        if (counter_ptr[i] < incubation_period_ptr[i]) {
                            // incubation phase
                            return;
                        }
                        if (counter_ptr[i] == amrex::Math::ceil(incubation_period_ptr[i])) {
                            // decide if hospitalized
                            Real p_hosp = CHR[age_group_ptr[i]];
                            if (amrex::Random(engine) < p_hosp) {
                                if ((age_group_ptr[i]) < 3) {  // age groups 0-4, 5-18, 19-29
                                    timer_ptr[i] = 3;  // Ages 0-49 hospitalized for 3.1 days
                                }
                                else if (age_group_ptr[i] == 4) {
                                    timer_ptr[i] = 7;  // Age 65+ hospitalized for 6.5 days
                                }
                                else if (amrex::Random(engine) < 0.57) {
                                    timer_ptr[i] = 3;  // Proportion of 30-64 that is under 50
                                }
                                else {
                                    timer_ptr[i] = 8;  // Age 50-64 hospitalized for 7.8 days
                                }
                                amrex::Gpu::Atomic::AddNoRet(
                                    &ds_arr(home_i_ptr[i], home_j_ptr[i], 0,
                                            DiseaseStats::hospitalization), 1.0_rt);
                                if (amrex::Random(engine) < CIC[age_group_ptr[i]]) {
                                    //std::printf("putting h in icu \n");
                                    timer_ptr[i] += 10;  // move to ICU
                                    amrex::Gpu::Atomic::AddNoRet(
                                        &ds_arr(home_i_ptr[i], home_j_ptr[i], 0,
                                                DiseaseStats::ICU), 1.0_rt);
                                    if (amrex::Random(engine) < CVE[age_group_ptr[i]]) {
                                        //std::printf("putting icu on v \n");
                                        amrex::Gpu::Atomic::AddNoRet(
                                        &ds_arr(home_i_ptr[i], home_j_ptr[i], 0,
                                                DiseaseStats::ventilator), 1.0_rt);
                                        timer_ptr[i] += 10;  // put on ventilator
                                    }
                                }
                            }
                        } else {
                            if (timer_ptr[i] > 0.0_rt) {
                                // do hospital things
                                timer_ptr[i] -= 1.0_rt;
                                if (timer_ptr[i] == 0) {
                                    if (CVF[age_group_ptr[i]] > 2.0_rt) {
                                        if (amrex::Random(engine) < (CVF[age_group_ptr[i]] - 2.0_rt)) {
                                            amrex::Gpu::Atomic::AddNoRet(
                                                &ds_arr(home_i_ptr[i], home_j_ptr[i], 0,
                                                        DiseaseStats::death), 1.0_rt);
                                            status_ptr[i] = Status::dead;
                                            //pstruct_ptr[i].id() = -pstruct_ptr[i].id();
                                        }
                                    }
                                    amrex::Gpu::Atomic::AddNoRet(
                                                                 &ds_arr(home_i_ptr[i], home_j_ptr[i], 0,
                                                                         DiseaseStats::hospitalization), -1.0_rt);
                                    if (status_ptr[i] != Status::dead) {
                                        status_ptr[i] = Status::immune;  // If alive, hospitalized patient recovers
                                    }
                                }
                                if (timer_ptr[i] == 10) {
                                    if (CVF[age_group_ptr[i]] > 1.0_rt) {
                                        if (amrex::Random(engine) < (CVF[age_group_ptr[i]] - 1.0_rt)) {
                                            amrex::Gpu::Atomic::AddNoRet(
                                                &ds_arr(home_i_ptr[i], home_j_ptr[i], 0,
                                                        DiseaseStats::death), 1.0_rt);
                                            status_ptr[i] = Status::dead;
                                            //pstruct_ptr[i].id() = -pstruct_ptr[i].id();
                                        }
                                    }
                                    amrex::Gpu::Atomic::AddNoRet(
                                                                 &ds_arr(home_i_ptr[i], home_j_ptr[i], 0,
                                                                         DiseaseStats::hospitalization), -1.0_rt);
                                    amrex::Gpu::Atomic::AddNoRet(
                                                                 &ds_arr(home_i_ptr[i], home_j_ptr[i], 0,
                                                                         DiseaseStats::ICU), -1.0_rt);
                                    if (status_ptr[i] != Status::dead) {
                                        status_ptr[i] = Status::immune;  // If alive, ICU patient recovers
                                    }
                                }
                                if (timer_ptr[i] == 20) {
                                    if (amrex::Random(engine) < CVF[age_group_ptr[i]]) {
                                        amrex::Gpu::Atomic::AddNoRet(
                                            &ds_arr(home_i_ptr[i], home_j_ptr[i], 0,
                                                    DiseaseStats::death), 1.0_rt);
                                        status_ptr[i] = Status::dead;
                                        //pstruct_ptr[i].id() = -pstruct_ptr[i].id();
                                    }
                                    amrex::Gpu::Atomic::AddNoRet(
                                                                 &ds_arr(home_i_ptr[i], home_j_ptr[i], 0,
                                                                         DiseaseStats::hospitalization), -1.0_rt);
                                    amrex::Gpu::Atomic::AddNoRet(
                                                                 &ds_arr(home_i_ptr[i], home_j_ptr[i], 0,
                                                                         DiseaseStats::ICU), -1.0_rt);
                                    amrex::Gpu::Atomic::AddNoRet(
                                                                 &ds_arr(home_i_ptr[i], home_j_ptr[i], 0,
                                                                         DiseaseStats::ventilator), -1.0_rt);
                                    if (status_ptr[i] != Status::dead) {
                                        status_ptr[i] = Status::immune;  // If alive, ventilated patient recovers
                                    }
                                }
                            }
<<<<<<< HEAD
                            else { // not hospitalized, recover once not infectious
                                if (counter_ptr[i] >= (incubation_period_ptr[i] + infectious_period_ptr[i])) {
                                    status_ptr[i] = Status::immune;
                                    counter_ptr[i] = 0.0_rt;
                                    symptomatic_ptr[i] = 0;
                                    withdrawn_ptr[i] = 0;
                                }
=======
                        }
                        else { // not hospitalized, recover once not infectious
                            if (counter_ptr[i] >= (incubation_period_ptr[i] + infectious_period_ptr[i])) {
                                status_ptr[i] = Status::immune;
                                counter_ptr[i] = 0.0_rt;
                                symptomatic_ptr[i] = SymptomStatus::presymptomatic;
                                withdrawn_ptr[i] = 0;
>>>>>>> 8faa65a2
                            }
                        }
                    }
                });
            }
        }
    }
}

/*! \brief Start shelter-in-place */
void AgentContainer::shelterStart ()
{
    BL_PROFILE("AgentContainer::shelterStart");

    amrex::Print() << "Starting shelter in place order \n";

    for (int lev = 0; lev <= finestLevel(); ++lev)
    {
        auto& plev  = GetParticles(lev);

#ifdef AMREX_USE_OMP
#pragma omp parallel if (Gpu::notInLaunchRegion())
#endif
        for(MFIter mfi = MakeMFIter(lev, TilingIfNotGPU()); mfi.isValid(); ++mfi)
        {
            int gid = mfi.index();
            int tid = mfi.LocalTileIndex();
            auto& ptile = plev[std::make_pair(gid, tid)];
            auto& soa   = ptile.GetStructOfArrays();
            const auto np = ptile.numParticles();
            auto withdrawn_ptr = soa.GetIntData(IntIdx::withdrawn).data();

            auto shelter_compliance = m_shelter_compliance;
            amrex::ParallelForRNG( np,
            [=] AMREX_GPU_DEVICE (int i, amrex::RandomEngine const& engine) noexcept
            {
                if (amrex::Random(engine) < shelter_compliance) {
                    withdrawn_ptr[i] = 1;
                }
            });
        }
    }
}

/*! \brief Stop shelter-in-place */
void AgentContainer::shelterStop ()
{
    BL_PROFILE("AgentContainer::shelterStop");

    amrex::Print() << "Stopping shelter in place order \n";

    for (int lev = 0; lev <= finestLevel(); ++lev)
    {
        auto& plev  = GetParticles(lev);

#ifdef AMREX_USE_OMP
#pragma omp parallel if (Gpu::notInLaunchRegion())
#endif
        for(MFIter mfi = MakeMFIter(lev, TilingIfNotGPU()); mfi.isValid(); ++mfi)
        {
            int gid = mfi.index();
            int tid = mfi.LocalTileIndex();
            auto& ptile = plev[std::make_pair(gid, tid)];
            auto& soa   = ptile.GetStructOfArrays();
            const auto np = ptile.numParticles();
            auto withdrawn_ptr = soa.GetIntData(IntIdx::withdrawn).data();

            amrex::ParallelFor( np, [=] AMREX_GPU_DEVICE (int i) noexcept
            {
                withdrawn_ptr[i] = 0;
            });
        }
    }
}

/*! \brief Infect agents based on their current status and the computed probability of infection.
    The infection probability is computed in AgentContainer::interactAgentsHomeWork() or
    AgentContainer::interactAgents() */
void AgentContainer::infectAgents ()
{
    BL_PROFILE("AgentContainer::infectAgents");

    for (int lev = 0; lev <= finestLevel(); ++lev)
    {
        auto& plev  = GetParticles(lev);

#ifdef AMREX_USE_OMP
#pragma omp parallel if (Gpu::notInLaunchRegion())
#endif
        for(MFIter mfi = MakeMFIter(lev, TilingIfNotGPU()); mfi.isValid(); ++mfi)
        {
            int gid = mfi.index();
            int tid = mfi.LocalTileIndex();
            auto& ptile = plev[std::make_pair(gid, tid)];
            auto& soa   = ptile.GetStructOfArrays();
            const auto np = ptile.numParticles();

            int i_RT = IntIdx::nattribs;
            int r_RT = RealIdx::nattribs;
            int n_disease = m_num_diseases;

            for (int d = 0; d < n_disease; d++) {

                auto status_ptr = soa.GetIntData(i_RT+i0(d)+IntIdxDisease::status).data();

                auto counter_ptr           = soa.GetRealData(r_RT+r0(d)+RealIdxDisease::disease_counter).data();
                auto prob_ptr              = soa.GetRealData(r_RT+r0(d)+RealIdxDisease::prob).data();
                auto incubation_period_ptr = soa.GetRealData(r_RT+r0(d)+RealIdxDisease::incubation_period).data();
                auto infectious_period_ptr = soa.GetRealData(r_RT+r0(d)+RealIdxDisease::infectious_period).data();
                auto symptomdev_period_ptr = soa.GetRealData(r_RT+r0(d)+RealIdxDisease::symptomdev_period).data();

                auto* lparm = d_parm[d];

                amrex::ParallelForRNG( np,
                [=] AMREX_GPU_DEVICE (int i, amrex::RandomEngine const& engine) noexcept
                {
                    prob_ptr[i] = 1.0_rt - prob_ptr[i];
                    if ( status_ptr[i] == Status::never ||
                         status_ptr[i] == Status::susceptible ) {
                        if (amrex::Random(engine) < prob_ptr[i]) {
                            status_ptr[i] = Status::infected;
                            counter_ptr[i] = 0.0_rt;
                            incubation_period_ptr[i] = amrex::RandomNormal(lparm->incubation_length_mean, lparm->incubation_length_std, engine);
                            infectious_period_ptr[i] = amrex::RandomNormal(lparm->infectious_length_mean, lparm->infectious_length_std, engine);
                            symptomdev_period_ptr[i] = amrex::RandomNormal(lparm->symptomdev_length_mean, lparm->symptomdev_length_std, engine);
                            return;
                        }
                    }
                });
            }
        }
    }
}

/*! \brief Computes the number of agents with various #Status in each grid cell of the
    computational domain.

    Given a MultiFab with at least 5 x (number of diseases) components that is defined with
    the same box array and distribution mapping as this #AgentContainer, the MultiFab will
    contain (at the end of this function) the following *in each cell*:
    For each disease (d being the disease index):
    + component 5*d+0: total number of agents in this grid cell.
    + component 5*d+1: number of agents that have never been infected (#Status::never)
    + component 5*d+2: number of agents that are infected (#Status::infected)
    + component 5*d+3: number of agents that are immune (#Status::immune)
    + component 5*d+4: number of agents that are susceptible infected (#Status::susceptible)
*/
void AgentContainer::generateCellData (MultiFab& mf /*!< MultiFab with at least 5*m_num_diseases components */) const
{
    BL_PROFILE("AgentContainer::generateCellData");

    const int lev = 0;

    AMREX_ASSERT(OK());
    AMREX_ASSERT(numParticlesOutOfRange(*this, 0) == 0);

    const auto& geom = Geom(lev);
    const auto plo = geom.ProbLoArray();
    const auto dxi = geom.InvCellSizeArray();
    const auto domain = geom.Domain();
    int n_disease = m_num_diseases;

    ParticleToMesh(*this, mf, lev,
        [=] AMREX_GPU_DEVICE (const AgentContainer::ParticleTileType::ConstParticleTileDataType& ptd,
                              int i,
                              Array4<Real> const& count)
        {
            auto p = ptd.m_aos[i];
            auto iv = getParticleCell(p, plo, dxi, domain);

            for (int d = 0; d < n_disease; d++) {
                int status = ptd.m_runtime_idata[i0(d)+IntIdxDisease::status][i];
                Gpu::Atomic::AddNoRet(&count(iv, 5*d+0), 1.0_rt);
                if (status != Status::dead) {
                    Gpu::Atomic::AddNoRet(&count(iv, 5*d+status+1), 1.0_rt);
                }
            }
        }, false);
}

/*! \brief Computes the total number of agents with each #Status

    Returns a vector with 5 components corresponding to each value of #Status; each element is
    the total number of agents at a step with the corresponding #Status (in that order).
*/
std::array<Long, 9> AgentContainer::getTotals (const int a_d /*!< disease index */) {
    BL_PROFILE("getTotals");
    amrex::ReduceOps<ReduceOpSum, ReduceOpSum, ReduceOpSum, ReduceOpSum, ReduceOpSum, ReduceOpSum, ReduceOpSum, ReduceOpSum, ReduceOpSum> reduce_ops;
    auto r = amrex::ParticleReduce<ReduceData<int,int,int,int,int,int,int,int,int>> (
                  *this, [=] AMREX_GPU_DEVICE (const AgentContainer::ParticleTileType::ConstParticleTileDataType& ptd, const int i) noexcept
                  -> amrex::GpuTuple<int,int,int,int,int,int,int,int,int>
              {
                  int s[9] = {0, 0, 0, 0, 0, 0, 0, 0, 0};
                  auto status = ptd.m_runtime_idata[i0(a_d)+IntIdxDisease::status][i];

                  AMREX_ALWAYS_ASSERT(status >= 0);
                  AMREX_ALWAYS_ASSERT(status <= 4);

                  s[status] = 1;

                  if (status == Status::infected) {  // exposed
                      if (notInfectiousButInfected(i, ptd, a_d)) {
                          s[5] = 1;  // exposed, but not infectious
                      } else { // infectious
<<<<<<< HEAD
                          if (ptd.m_runtime_idata[i0(a_d)+IntIdxDisease::symptomatic][i] == 2) {
                              s[6] = 1;  // asymptomatic and will remain so
                          }
                          else if (ptd.m_runtime_idata[i0(a_d)+IntIdxDisease::symptomatic][i] == 0) {
                              s[7] = 1;  // asymptomatic but will develop symptoms
                          }
                          else if (ptd.m_runtime_idata[i0(a_d)+IntIdxDisease::symptomatic][i] == 1) {
=======
                          if (p.idata(IntIdx::symptomatic) == SymptomStatus::asymptomatic) {
                              s[6] = 1;  // asymptomatic and will remain so
                          }
                          else if (p.idata(IntIdx::symptomatic) == SymptomStatus::presymptomatic) {
                              s[7] = 1;  // asymptomatic but will develop symptoms
                          }
                          else if (p.idata(IntIdx::symptomatic) == SymptomStatus::symptomatic) {
>>>>>>> 8faa65a2
                              s[8] = 1;  // Infectious and symptomatic
                          } else {
                              amrex::Abort("how did I get here?");
                          }
                      }
                  }
                  return {s[0], s[1], s[2], s[3], s[4], s[5], s[6], s[7], s[8]};
              }, reduce_ops);

    std::array<Long, 9> counts = {amrex::get<0>(r), amrex::get<1>(r), amrex::get<2>(r), amrex::get<3>(r),
                                  amrex::get<4>(r), amrex::get<5>(r), amrex::get<6>(r), amrex::get<7>(r),
                                  amrex::get<8>(r)};
    ParallelDescriptor::ReduceLongSum(&counts[0], 9, ParallelDescriptor::IOProcessorNumber());
    return counts;
}

/*! \brief Interaction and movement of agents during morning commute
 *
 * + Move agents to work
 * + Simulate interactions during morning commute (public transit/carpool/etc ?)
*/
void AgentContainer::morningCommute ( MultiFab& /*a_mask_behavior*/ /*!< Masking behavior */ )
{
    BL_PROFILE("AgentContainer::morningCommute");
    //if (haveInteractionModel(ExaEpi::InteractionNames::transit)) {
    //    m_interactions[ExaEpi::InteractionNames::transit]->interactAgents( *this, a_mask_behavior );
    //}
    moveAgentsToWork();
}

/*! \brief Interaction and movement of agents during evening commute
 *
 * + Simulate interactions during evening commute (public transit/carpool/etc ?)
 * + Simulate interactions at locations agents may stop by on their way home
 * + Move agents to home
*/
void AgentContainer::eveningCommute ( MultiFab& /*a_mask_behavior*/ /*!< Masking behavior */ )
{
    BL_PROFILE("AgentContainer::eveningCommute");
    //if (haveInteractionModel(ExaEpi::InteractionNames::transit)) {
    //    m_interactions[ExaEpi::InteractionNames::transit]->interactAgents( *this, a_mask_behavior );
    //}
    //if (haveInteractionModel(ExaEpi::InteractionNames::grocery_store)) {
    //    m_interactions[ExaEpi::InteractionNames::grocery_store]->interactAgents( *this, a_mask_behavior );
    //}
    moveAgentsToHome();
}

/*! \brief Interaction of agents during day time - work and school */
void AgentContainer::interactDay ( MultiFab& a_mask_behavior /*!< Masking behavior */ )
{
    BL_PROFILE("AgentContainer::interactDay");
    if (haveInteractionModel(ExaEpi::InteractionNames::work)) {
        m_interactions[ExaEpi::InteractionNames::work]->interactAgents( *this, a_mask_behavior );
    }
    if (haveInteractionModel(ExaEpi::InteractionNames::school)) {
        m_interactions[ExaEpi::InteractionNames::school]->interactAgents( *this, a_mask_behavior );
    }
    if (haveInteractionModel(ExaEpi::InteractionNames::nborhood)) {
        m_interactions[ExaEpi::InteractionNames::nborhood]->interactAgents( *this, a_mask_behavior );
    }
}

/*! \brief Interaction of agents during evening (after work) - social stuff */
void AgentContainer::interactEvening ( MultiFab& /*a_mask_behavior*/ /*!< Masking behavior */ )
{
    BL_PROFILE("AgentContainer::interactEvening");
}

/*! \brief Interaction of agents during nighttime time - at home */
void AgentContainer::interactNight ( MultiFab& a_mask_behavior /*!< Masking behavior */ )
{
    BL_PROFILE("AgentContainer::interactNight");
    if (haveInteractionModel(ExaEpi::InteractionNames::home)) {
        m_interactions[ExaEpi::InteractionNames::home]->interactAgents( *this, a_mask_behavior );
    }
    if (haveInteractionModel(ExaEpi::InteractionNames::nborhood)) {
        m_interactions[ExaEpi::InteractionNames::nborhood]->interactAgents( *this, a_mask_behavior );
    }
}<|MERGE_RESOLUTION|>--- conflicted
+++ resolved
@@ -866,7 +866,6 @@
                 auto infectious_period_ptr = soa.GetRealData(r_RT+r0(d)+RealIdxDisease::infectious_period).data();
                 auto symptomdev_period_ptr = soa.GetRealData(r_RT+r0(d)+RealIdxDisease::symptomdev_period).data();
 
-<<<<<<< HEAD
                 auto* lparm = d_parm[d];
                 auto ds_arr = (*a_disease_stats[d])[mfi].array();
 
@@ -893,57 +892,23 @@
                     prob_ptr[i] = 1.0_rt;
                     if ( status_ptr[i] == Status::never ||
                          status_ptr[i] == Status::susceptible ) {
-=======
-            // Track hospitalization, ICU, ventilator, and fatalities
-            Real CHR[] = {.0104_rt, .0104_rt, .070_rt, .28_rt, 1.0_rt};  // sick -> hospital probabilities
-            Real CIC[] = {.24_rt, .24_rt, .24_rt, .36_rt, .35_rt};      // hospital -> ICU probabilities
-            Real CVE[] = {.12_rt, .12_rt, .12_rt, .22_rt, .22_rt};      // ICU -> ventilator probabilities
-            Real CVF[] = {.20_rt, .20_rt, .20_rt, 0.45_rt, 1.26_rt};    // ventilator -> dead probilities
-            amrex::ParallelForRNG( np,
-                                   [=] AMREX_GPU_DEVICE (int i, amrex::RandomEngine const& engine) noexcept
-            {
-                prob_ptr[i] = 1.0_rt;
-                if ( status_ptr[i] == Status::never ||
-                     status_ptr[i] == Status::susceptible ) {
-                    return;
-                }
-                else if (status_ptr[i] == Status::infected) {
-                    counter_ptr[i] += 1;
-                    if (counter_ptr[i] == 1) {
-                        if (amrex::Random(engine) < lparm->p_asymp[0]) {
-                            symptomatic_ptr[i] = SymptomStatus::asymptomatic;
-                        } else {
-                            symptomatic_ptr[i] = SymptomStatus::presymptomatic;
-                        }
-                    }
-                    if (counter_ptr[i] == amrex::Math::floor(symptomdev_period_ptr[i])) {
-                        if (symptomatic_ptr[i] != SymptomStatus::asymptomatic) {
-                            symptomatic_ptr[i] = SymptomStatus::symptomatic;
-                        }
-                        if (    (symptomatic_ptr[i] == SymptomStatus::symptomatic)
-                            &&  symptomatic_withdraw ) {
-                            withdrawn_ptr[i] = 1;
-                        }
-                    }
-                    if (counter_ptr[i] < incubation_period_ptr[i]) {
-                        // incubation phase
->>>>>>> 8faa65a2
                         return;
                     }
                     else if (status_ptr[i] == Status::infected) {
                         counter_ptr[i] += 1;
                         if (counter_ptr[i] == 1) {
                             if (amrex::Random(engine) < lparm->p_asymp[0]) {
-                                symptomatic_ptr[i] = 2;
+                                symptomatic_ptr[i] = SymptomStatus::asymptomatic;
                             } else {
-                                symptomatic_ptr[i] = 0;
+                                symptomatic_ptr[i] = SymptomStatus::presymptomatic;
                             }
                         }
                         if (counter_ptr[i] == amrex::Math::floor(symptomdev_period_ptr[i])) {
-                            if (symptomatic_ptr[i] != 2) {
-                                symptomatic_ptr[i] = 1;
+                            if (symptomatic_ptr[i] != SymptomStatus::asymptomatic) {
+                                symptomatic_ptr[i] = SymptomStatus::symptomatic;
                             }
-                            if (symptomatic_ptr[i] && symptomatic_withdraw) {
+                            if (    (symptomatic_ptr[i] == SymptomStatus::symptomatic)
+                                &&  symptomatic_withdraw ) {
                                 withdrawn_ptr[i] = 1;
                             }
                         }
@@ -1048,23 +1013,13 @@
                                     }
                                 }
                             }
-<<<<<<< HEAD
                             else { // not hospitalized, recover once not infectious
                                 if (counter_ptr[i] >= (incubation_period_ptr[i] + infectious_period_ptr[i])) {
                                     status_ptr[i] = Status::immune;
                                     counter_ptr[i] = 0.0_rt;
-                                    symptomatic_ptr[i] = 0;
+                                    symptomatic_ptr[i] = SymptomStatus::presymptomatic;
                                     withdrawn_ptr[i] = 0;
                                 }
-=======
-                        }
-                        else { // not hospitalized, recover once not infectious
-                            if (counter_ptr[i] >= (incubation_period_ptr[i] + infectious_period_ptr[i])) {
-                                status_ptr[i] = Status::immune;
-                                counter_ptr[i] = 0.0_rt;
-                                symptomatic_ptr[i] = SymptomStatus::presymptomatic;
-                                withdrawn_ptr[i] = 0;
->>>>>>> 8faa65a2
                             }
                         }
                     }
@@ -1269,23 +1224,13 @@
                       if (notInfectiousButInfected(i, ptd, a_d)) {
                           s[5] = 1;  // exposed, but not infectious
                       } else { // infectious
-<<<<<<< HEAD
-                          if (ptd.m_runtime_idata[i0(a_d)+IntIdxDisease::symptomatic][i] == 2) {
+                          if (ptd.m_runtime_idata[i0(a_d)+IntIdxDisease::symptomatic][i] == SymptomStatus::asymptomatic) {
                               s[6] = 1;  // asymptomatic and will remain so
                           }
-                          else if (ptd.m_runtime_idata[i0(a_d)+IntIdxDisease::symptomatic][i] == 0) {
+                          else if (ptd.m_runtime_idata[i0(a_d)+IntIdxDisease::symptomatic][i] == SymptomStatus::presymptomatic) {
                               s[7] = 1;  // asymptomatic but will develop symptoms
                           }
-                          else if (ptd.m_runtime_idata[i0(a_d)+IntIdxDisease::symptomatic][i] == 1) {
-=======
-                          if (p.idata(IntIdx::symptomatic) == SymptomStatus::asymptomatic) {
-                              s[6] = 1;  // asymptomatic and will remain so
-                          }
-                          else if (p.idata(IntIdx::symptomatic) == SymptomStatus::presymptomatic) {
-                              s[7] = 1;  // asymptomatic but will develop symptoms
-                          }
-                          else if (p.idata(IntIdx::symptomatic) == SymptomStatus::symptomatic) {
->>>>>>> 8faa65a2
+                          else if (ptd.m_runtime_idata[i0(a_d)+IntIdxDisease::symptomatic][i] == SymptomStatus::symptomatic) {
                               s[8] = 1;  // Infectious and symptomatic
                           } else {
                               amrex::Abort("how did I get here?");
