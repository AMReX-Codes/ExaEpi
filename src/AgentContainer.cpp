--- conflicted
+++ resolved
@@ -71,17 +71,6 @@
 
         /* Create the interaction model objects and push to container */
         m_interactions.clear();
-<<<<<<< HEAD
-        m_interactions[InteractionNames::generic] = new InteractionModGeneric<PCType,PTileType,PTDType,PType>;
-        m_interactions[InteractionNames::home] = new InteractionModHome<PCType,PTileType,PTDType,PType>;
-        m_interactions[InteractionNames::work] = new InteractionModWork<PCType,PTileType,PTDType,PType>;
-        m_interactions[InteractionNames::school] = new InteractionModSchool<PCType,PTileType,PTDType,PType>;
-        m_interactions[InteractionNames::nborhood] = new InteractionModNborhood<PCType,PTileType,PTDType,PType>;
-        m_interactions[InteractionNames::random] = new InteractionModRandom<PCType,PTileType, PTDType, PType>;
-        m_interactions[InteractionNames::airTravel] = new InteractionModAirTravel<PCType,PTileType, PTDType, PType>;
-
-        m_hospital = std::make_unique<HospitalModel<PCType,PTileType,PTDType,PType>>();
-=======
         //m_interactions[InteractionNames::generic] = new InteractionModGeneric<PCType,PTileType,PTDType,PType>;
         m_interactions[InteractionNames::home] = new InteractionModHome<PCType, PTDType, PType>(fast);
         m_interactions[InteractionNames::work] = new InteractionModWork<PCType, PTDType, PType>(fast);
@@ -90,7 +79,6 @@
         m_interactions[InteractionNames::work_nborhood] = new InteractionModWorkNborhood<PCType, PTDType, PType>(fast);
 
         m_hospital = std::make_unique<HospitalModel<PCType, PTDType, PType>>(fast);
->>>>>>> 673646ee
     }
 
     m_h_parm.resize(m_num_diseases);
@@ -113,35 +101,9 @@
         std::memcpy(m_d_parm[d], m_h_parm[d], sizeof(DiseaseParm));
 #endif
     }
-<<<<<<< HEAD
-}
-
-
-/*! \brief Return bin pointer at a given mfi, tile and model name */
-DenseBins<AgentContainer::PType>* AgentContainer::getBins (const std::pair<int,int>& a_idx,
-                                                           const std::string& a_mod_name)
-{
-    BL_PROFILE("AgentContainer::getBins");
-    if (a_mod_name == ExaEpi::InteractionNames::home) {
-        return &m_bins_home[a_idx];
-    } else if (    (a_mod_name == ExaEpi::InteractionNames::work)
-                || (a_mod_name == ExaEpi::InteractionNames::school) ) {
-        return &m_bins_work[a_idx];
-    } else if (a_mod_name == ExaEpi::InteractionNames::nborhood) {
-        if (m_at_work) { return &m_bins_work[a_idx]; }
-        else           { return &m_bins_home[a_idx]; }
-    } else if (a_mod_name == ExaEpi::InteractionNames::random || a_mod_name == ExaEpi::InteractionNames::airTravel) {
-        return &m_bins_travel[a_idx];
-    } else {
-        amrex::Abort("Invalid a_mod_name!");
-        return nullptr;
-    }
-=======
 
     max_attribute_values.fill(0);
->>>>>>> 673646ee
-}
-
+}
 
 /*! \brief Send agents on a random walk around the neighborhood
 
@@ -222,12 +184,9 @@
     }
 
     m_at_work = true;
-<<<<<<< HEAD
-=======
 
     Redistribute();
     AMREX_ASSERT(OK());
->>>>>>> 673646ee
 }
 
 /*! \brief Move agents to home
@@ -273,12 +232,9 @@
     }
 
     m_at_work = false;
-<<<<<<< HEAD
-=======
 
     Redistribute();
     AMREX_ASSERT(OK());
->>>>>>> 673646ee
 }
 
 /*! \brief Move agents randomly
@@ -331,18 +287,22 @@
     //Redistribute();
 }
 
+/*! \brief Select agents to travel by air
+
+*/
 void AgentContainer::moveAirTravel (const iMultiFab& unit_mf, AirTravelFlow& air, DemographicData& demo)
 {
     BL_PROFILE("AgentContainer::moveAirTravel");
     for (int lev = 0; lev <= finestLevel(); ++lev)
     {
+#ifdef AMREX_USE_OMP
+#pragma omp parallel if (Gpu::notInLaunchRegion())
+#endif
         auto& plev  = GetParticles(lev);
         for(MFIter mfi = MakeMFIter(lev, TilingIfNotGPU()); mfi.isValid(); ++mfi)
         {
             const auto unit_arr = unit_mf[mfi].array();
-            int gid = mfi.index();
-            int tid = mfi.LocalTileIndex();
-            auto& ptile = plev[std::make_pair(gid, tid)];
+            auto& ptile = plev[{mfi.index(), mfi.LocalTileIndex()}];
             const auto& ptd = ptile.getParticleTileData();
             auto& aos   = ptile.GetArrayOfStructs();
             ParticleType* pstruct = &(aos[0]);
@@ -497,32 +457,6 @@
             auto home_i_ptr = soa.GetIntData(IntIdx::home_i).data();
             auto home_j_ptr = soa.GetIntData(IntIdx::home_j).data();
 
-<<<<<<< HEAD
-            const auto& ptile_travel = plev_travel.at(std::make_pair(gid, tid));
-            const auto& aos_travel   = ptile_travel.GetArrayOfStructs();
-            const size_t np_travel = aos_travel.numParticles();
-            auto& soa_travel= ptile_travel.GetStructOfArrays();
-            auto random_travel_ptr_travel = soa_travel.GetIntData(IntIdx::random_travel).data();
-
-            int r_RT = RealIdx::nattribs;
-            int n_disease = m_num_diseases;
-            for (int d = 0; d < n_disease; d++) {
-                auto prob_ptr        = soa.GetRealData(r_RT+r0(d)+RealIdxDisease::prob).data();
-                auto prob_ptr_travel = soa_travel.GetRealData(r_RT+r0(d)+RealIdxDisease::prob).data();
-
-                amrex::ParallelFor( np_travel,
-                    [=] AMREX_GPU_DEVICE (int i) noexcept
-                    {
-                        int dst_index = random_travel_ptr_travel[i];
-                        if(dst_index>=0){
-                                prob_ptr[dst_index] += prob_ptr_travel[i];
-                                //AMREX_ALWAYS_ASSERT(random_travel_ptr[dst_index] = dst_index);
-                                //AMREX_ALWAYS_ASSERT(random_travel_ptr[dst_index] >= 0);
-                                random_travel_ptr[dst_index] = -1;
-                        }
-                    });
-            }
-=======
             amrex::ParallelFor (np, [=] AMREX_GPU_DEVICE (int i) noexcept
             {
                 if (random_travel_ptr[i] >= 0) {
@@ -532,7 +466,6 @@
                     p.pos(1) = (home_j_ptr[i] + 0.5_prt) * dx[1];
                 }
             });
->>>>>>> 673646ee
         }
     }
     Redistribute();
@@ -542,50 +475,42 @@
 
 /*! \brief Return agents from air travel
 */
-void AgentContainer::returnAirTravel (const AgentContainer& on_travel_pc)
+void AgentContainer::returnAirTravel ()
 {
     BL_PROFILE("AgentContainer::returnAirTravel");
 
     for (int lev = 0; lev <= finestLevel(); ++lev)
     {
         auto& plev  = GetParticles(lev);
-        const auto& plev_travel = on_travel_pc.GetParticles(lev);
-
-#ifdef AMREX_USE_OMP
-#pragma omp parallel if (Gpu::notInLaunchRegion())
-#endif
-        for(MFIter mfi = MakeMFIter(lev, TilingIfNotGPU()); mfi.isValid(); ++mfi)
-        {
-            int gid = mfi.index();
-            int tid = mfi.LocalTileIndex();
-            auto& ptile = plev[std::make_pair(gid, tid)];
+        const auto dx = Geom(lev).CellSizeArray();
+
+#ifdef AMREX_USE_OMP
+#pragma omp parallel if (Gpu::notInLaunchRegion())
+#endif
+        for(MFIter mfi = MakeMFIter(lev, TilingIfNotGPU()); mfi.isValid(); ++mfi)
+        {
+            auto& ptile = plev[{mfi.index(), mfi.LocalTileIndex()}];
+            auto& aos   = ptile.GetArrayOfStructs();
+            ParticleType* pstruct = &(aos[0]);
+            const size_t np = aos.numParticles();
             auto& soa   = ptile.GetStructOfArrays();
             auto air_travel_ptr = soa.GetIntData(IntIdx::air_travel).data();
-
-            const auto& ptile_travel = plev_travel.at(std::make_pair(gid, tid));
-            const auto& aos_travel   = ptile_travel.GetArrayOfStructs();
-            const size_t np_travel = aos_travel.numParticles();
-            auto& soa_travel= ptile_travel.GetStructOfArrays();
-            auto air_travel_ptr_travel = soa_travel.GetIntData(IntIdx::air_travel).data();
-
-            int r_RT = RealIdx::nattribs;
-            int n_disease = m_num_diseases;
-            for (int d = 0; d < n_disease; d++) {
-                auto prob_ptr        = soa.GetRealData(r_RT+r0(d)+RealIdxDisease::prob).data();
-                auto prob_ptr_travel = soa_travel.GetRealData(r_RT+r0(d)+RealIdxDisease::prob).data();
-
-                amrex::ParallelFor( np_travel,
-                    [=] AMREX_GPU_DEVICE (int i) noexcept
-                    {
-                        int dst_index = air_travel_ptr_travel[i];
-                        if(dst_index>=0){
-                            prob_ptr[dst_index] += prob_ptr_travel[i];
-                            air_travel_ptr[dst_index] = -1;
-                        }
-                    });
-            }
-        }
-    }
+            auto home_i_ptr = soa.GetIntData(IntIdx::home_i).data();
+            auto home_j_ptr = soa.GetIntData(IntIdx::home_j).data();
+
+            amrex::ParallelFor (np, [=] AMREX_GPU_DEVICE (int i) noexcept
+            {
+                if (air_travel_ptr[i] >= 0) {
+                    ParticleType& p = pstruct[i];
+                    air_travel_ptr[i] = -1;
+                    p.pos(0) = (home_i_ptr[i] + 0.5_prt) * dx[0];
+                    p.pos(1) = (home_j_ptr[i] + 0.5_prt) * dx[1];
+                }
+            });
+        }
+    }
+    Redistribute();
+    AMREX_ALWAYS_ASSERT(OK());
 }
 
 
@@ -927,32 +852,7 @@
     if (haveInteractionModel(ExaEpi::InteractionNames::home)) {
         m_interactions[ExaEpi::InteractionNames::home]->interactAgents(*this, a_mask_behavior);
     }
-<<<<<<< HEAD
-    if (haveInteractionModel(ExaEpi::InteractionNames::nborhood)) {
-        m_interactions[ExaEpi::InteractionNames::nborhood]->interactAgents( *this, a_mask_behavior );
-    }
-}
-
-/*! \brief Interaction with agents on random travel */
-void AgentContainer::interactRandomTravel ( MultiFab& a_mask_behavior, /*!< Masking behavior */
-                                            AgentContainer& on_travel_pc /*< agents that are on random_travel */)
-{
-    BL_PROFILE("AgentContainer::interactRandomTravel");
-    if (haveInteractionModel(ExaEpi::InteractionNames::random)) {
-        m_interactions[ExaEpi::InteractionNames::random]->interactAgents( *this, a_mask_behavior, on_travel_pc);
-=======
     if (haveInteractionModel(ExaEpi::InteractionNames::home_nborhood)) {
         m_interactions[ExaEpi::InteractionNames::home_nborhood]->interactAgents(*this, a_mask_behavior);
->>>>>>> 673646ee
-    }
-}
-
-/*! \brief Interaction with agents on air travel */
-void AgentContainer::interactAirTravel ( MultiFab& a_mask_behavior, /*!< Masking behavior */
-                                            AgentContainer& on_travel_pc /*< agents that are on air_travel */)
-{
-    BL_PROFILE("AgentContainer::interactAirTravel");
-    if (haveInteractionModel(ExaEpi::InteractionNames::airTravel)) {
-        m_interactions[ExaEpi::InteractionNames::airTravel]->interactAgents( *this, a_mask_behavior, on_travel_pc);
     }
 }