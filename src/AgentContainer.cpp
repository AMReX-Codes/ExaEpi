--- conflicted
+++ resolved
@@ -586,11 +586,7 @@
                 int ip = start + ii;
                 auto& agent = aos[ip];
                 int il2 = amrex::Random_int(100, engine);
-<<<<<<< HEAD
-                if (ii % family_size ==0) {
-=======
                 if (ii % family_size == 0) {
->>>>>>> 81f6b507
                     nborhood = amrex::Random_int(4, engine);
                 }
                 int age_group = -1;
@@ -661,20 +657,12 @@
                 work_nborhood_ptr[ip] = 5*nborhood;
                 workgroup_ptr[ip] = 0;
 
-<<<<<<< HEAD
-
-                // shouldn't we add if (community_size) ? otherwise, we are assigning kids to school in a worker only community
-                if (community_size)
-                {
-                    if (age_group == 0) {
-                        school_ptr[ip] = 5; // note - need to handle playgroups
-                    } else if (age_group == 1) {
-                        school_ptr[ip] = assign_school(nborhood, engine);
-                    } else{
-                        school_ptr[ip] = -1;
-                    }
-                }
-                else { // no one goes to school in a worker-only community
+
+                if (age_group == 0) {
+                    school_ptr[ip] = 5; // note - need to handle playgroups
+                } else if (age_group == 1) {
+                    school_ptr[ip] = assign_school(nborhood, engine);
+                } else {
                     school_ptr[ip] = -1;
                 }
 
@@ -721,16 +709,6 @@
                 amrex::Gpu::Atomic::AddNoRet(&Unit_midl_teacher_counts_ptr[unit_arr(i,j,0)] , teacher_counts_arr(i, j, 2));
                 amrex::Gpu::Atomic::AddNoRet(&Unit_high_teacher_counts_ptr[unit_arr(i,j,0)] , teacher_counts_arr(i, j, 1));
                 amrex::Gpu::Atomic::AddNoRet(&Unit_daycr_teacher_counts_ptr[unit_arr(i,j,0)]  , teacher_counts_arr(i, j, 0));
-=======
-                if (age_group == 0) {
-                    school_ptr[ip] = 5; // note - need to handle playgroups
-                } else if (age_group == 1) {
-                    school_ptr[ip] = assign_school(nborhood, engine);
-                } else {
-                    school_ptr[ip] = -1;
-                }
-
->>>>>>> 81f6b507
             }
         });
     }
