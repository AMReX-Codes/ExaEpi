/*! @file AgentContainer.cpp
    \brief Function implementations for #AgentContainer class
*/

#include "AgentContainer.H"

using namespace amrex;

namespace {

    /*! \brief Shuffle the elements of a given vector */
    void randomShuffle (std::vector<int>& vec /*!< Vector to be shuffled */)
    {
        std::random_device rd;
        std::mt19937 g(rd());
        std::shuffle(vec.begin(), vec.end(), g);
    }

    /*! \brief
    */
    void compute_initial_distribution (amrex::Vector<int>& cell_pops, /*!< */
                                       amrex::Vector<int>& cell_indices, /*!< */
                                       int ncell /*!< */)
    {
        BL_PROFILE("compute_initial_distribution");

        AMREX_ALWAYS_ASSERT(ncell == 3000); // hard-coded right now

        cell_pops.resize(0);
        cell_pops.resize(ncell*ncell, -1);

        // we compute the initial distribution on Rank 0 and broadcast to all ranks
        if (ParallelDescriptor::IOProcessor())
        {
            int num_pop_bins = 1000;
            amrex::Real log_min_pop = 1.062_rt;
            amrex::Real log_max_pop = 4.0_rt;
            amrex::Vector<amrex::Real> cell_pop_bins_r(num_pop_bins);
            amrex::Vector<amrex::Real> num_cells_per_bin_r(num_pop_bins);

            for (int i = 0; i < cell_pop_bins_r.size(); ++i) {
                cell_pop_bins_r[i] = std::pow(10.0_rt,
                    log_min_pop + i*(log_max_pop - log_min_pop)/(num_pop_bins-1));
                num_cells_per_bin_r[i] = std::pow(cell_pop_bins_r[i], -1.5_rt);
            }

            amrex::Real norm = 0_rt;
            for (int i = 0; i < num_cells_per_bin_r.size(); ++i) {
                norm += num_cells_per_bin_r[i];
            }

            amrex::Vector<int> cell_pop_bins(num_pop_bins);
            amrex::Vector<int> num_cells_per_bin(num_pop_bins);
            for (int i = 0; i < num_cells_per_bin.size(); ++i) {
                num_cells_per_bin_r[i] *= (ncell*ncell/norm);
                num_cells_per_bin[i] = static_cast<int>(std::round(num_cells_per_bin_r[i]));
                cell_pop_bins[i] = static_cast<int>(std::round(cell_pop_bins_r[i]));
            }

            int total_cells = 0;
            for (int i = 0; i < num_cells_per_bin.size(); ++i) {
                total_cells += num_cells_per_bin[i];
            }
            num_cells_per_bin[0] += (ncell*ncell - total_cells);

            std::vector<int> perm(ncell*ncell);
            std::iota(perm.begin(), perm.end(), 0);
            randomShuffle(perm);

            Vector<int> offsets(num_pop_bins+1);
            offsets[0] = 0;
            for (int i = 1; i < num_pop_bins+1; ++i) {
                offsets[i] = offsets[i-1] + num_cells_per_bin[i-1];
            }

            for (int i = 0; i < num_pop_bins; ++i) {
                for (int j = offsets[i]; j < offsets[i+1]; ++j) {
                    cell_pops[perm[j]] = cell_pop_bins[i];
                }
            }

            int total_agents = 0;
            for (int i = 0; i < cell_pops.size(); ++i) {
                total_agents += cell_pops[i];
            }
            amrex::Print() << "Total number of agents: " << total_agents << "\n";

            amrex::Print() << "Splitting up population into interior and border\n";
            // we now have a list of populations for each cell. We want 1/3
            // of the population to be within 200 cells of the border. We
            // maintain two separate lists, one for the interior, one for the exterior
            int interior_size = 2600*2600;
            int border_size = ncell*ncell - interior_size;

            // First we sort the vector of cell pops
            std::sort(cell_pops.begin(), cell_pops.end());
            amrex::Real border_pop = 0_rt;
            int i = cell_pops.size()-1;
            std::vector<int> border_ids;
            std::vector<int> interior_ids;
            while ((border_pop < 100e6) && (i >= 0)) {
                amrex::Real pop = cell_pops[i];
                if (amrex::Random() < 0.5) {
                    border_ids.push_back(i);
                    border_pop += pop;
                }
                else {
                    interior_ids.push_back(i);
                }
                --i;
            }

            while (interior_ids.size() < static_cast<std::size_t>(interior_size)) {
                interior_ids.push_back(i);
                --i;
            }

            while (i >= 0) {
                amrex::Real pop = cell_pops[i];
                border_pop += pop;
                border_ids.push_back(i);
                --i;
            }

            // if these conditions are not met, then something has gone wrong with the border pop
            AMREX_ALWAYS_ASSERT(i == -1);
            AMREX_ALWAYS_ASSERT(interior_ids.size() == static_cast<std::size_t>(interior_size));
            AMREX_ALWAYS_ASSERT(border_ids.size() == static_cast<std::size_t>(border_size));

            amrex::Print() << "Population within 200 cells of border is " << border_pop << "\n";

            randomShuffle(border_ids);
            randomShuffle(interior_ids);

            for (int cell_id = 0; cell_id < ncell*ncell; ++cell_id) {
                int idx = cell_id % ncell;
                int idy = cell_id / ncell;
                if ((idx < 200) || (idx >= 2800) || (idy < 200) || (idy >= 2800)) {
                    cell_indices.push_back(border_ids.back());
                    border_ids.pop_back();
                } else {
                    cell_indices.push_back(interior_ids.back());
                    interior_ids.pop_back();
                }
            }
            AMREX_ALWAYS_ASSERT(interior_ids.size() == 0);
            AMREX_ALWAYS_ASSERT(border_ids.size() == 0);
        } else {
            cell_indices.resize(0);
            cell_indices.resize(ncell*ncell);
        }

        // Broadcast
        ParallelDescriptor::Bcast(&cell_pops[0], cell_pops.size(),
                                  ParallelDescriptor::IOProcessorNumber());
        ParallelDescriptor::Bcast(&cell_indices[0], cell_indices.size(),
                                  ParallelDescriptor::IOProcessorNumber());
    }
}

/*! Add runtime SoA attributes */
void AgentContainer::add_attributes()
{
    const bool communicate_this_comp = true;
    {
        int count(0);
        for (int i = 0; i < m_num_diseases*RealIdxDisease::nattribs; i++) {
            AddRealComp(communicate_this_comp);
            count++;
        }
        Print() << "Added " << count << " real-type run-time SoA attibute(s).\n";
    }
    {
        int count(0);
        for (int i = 0; i < m_num_diseases*IntIdxDisease::nattribs; i++) {
            AddIntComp(communicate_this_comp);
            count++;
        }
        Print() << "Added " << count << " integer-type run-time SoA attibute(s).\n";
    }
    return;
}

/*! \brief Initialize agents for ExaEpi::ICType::Demo */
void AgentContainer::initAgentsDemo (iMultiFab& /*num_residents*/,
                                     iMultiFab& /*unit_mf*/,
                                     iMultiFab& /*FIPS_mf*/,
                                     iMultiFab& /*comm_mf*/,
                                     DemographicData& /*demo*/)
{
    BL_PROFILE("AgentContainer::initAgentsDemo");

    int ncell = 3000;
    Vector<int> cell_pops;
    Vector<int> cell_indices;

    compute_initial_distribution(cell_pops, cell_indices, ncell);

    // now each rank will only actually add a subset of the particles
    int ibegin, iend;
    {
        int myproc = ParallelDescriptor::MyProc();
        int nprocs = ParallelDescriptor::NProcs();
        int navg = ncell*ncell/nprocs;
        int nleft = ncell*ncell - navg * nprocs;
        if (myproc < nleft) {
            ibegin = myproc*(navg+1);
            iend = ibegin + navg+1;
        } else {
            ibegin = myproc*navg + nleft;
            iend = ibegin + navg;
        }
    }
    std::size_t ncell_this_rank = iend-ibegin;

    std::size_t np_this_rank = 0;
    for (int i = 0; i < ncell*ncell; ++i) {
        if ((i < ibegin) || (i >= iend)) {
            cell_pops[cell_indices[i]] = 0;
        } else {
            np_this_rank += cell_pops[cell_indices[i]];
        }
    }

    // copy data to GPU
    amrex::Gpu::DeviceVector<int> cell_pops_d(cell_pops.size());
    amrex::Gpu::DeviceVector<int> cell_offsets_d(cell_pops.size()+1);
    Gpu::copy(Gpu::hostToDevice, cell_pops.begin(), cell_pops.end(),
              cell_pops_d.begin());
    Gpu::exclusive_scan(cell_pops_d.begin(), cell_pops_d.end(), cell_offsets_d.begin());

    amrex::Gpu::DeviceVector<int> cell_indices_d(cell_indices.size());
    Gpu::copy(Gpu::hostToDevice, cell_indices.begin(), cell_indices.end(), cell_indices_d.begin());

    // Fill in particle data in each cell
    auto& ptile = DefineAndReturnParticleTile(0, 0, 0);
    ptile.resize(np_this_rank);

    auto& soa   = ptile.GetStructOfArrays();
    auto& aos   = ptile.GetArrayOfStructs();
    auto pstruct_ptr = aos().data();

    int i_RT = IntIdx::nattribs;
    int r_RT = RealIdx::nattribs;
    int n_disease = m_num_diseases;

    GpuArray<int*,ExaEpi::max_num_diseases> status_ptrs, strain_ptrs;
    GpuArray<ParticleReal*,ExaEpi::max_num_diseases> counter_ptrs;
    for (int d = 0; d < n_disease; d++) {
        status_ptrs[d] = soa.GetIntData(i_RT+i0(d)+IntIdxDisease::status).data();
        strain_ptrs[d] = soa.GetIntData(i_RT+i0(d)+IntIdxDisease::strain).data();
        counter_ptrs[d] = soa.GetRealData(r_RT+r0(d)+RealIdxDisease::disease_counter).data();
    }

    auto cell_offsets_ptr = cell_offsets_d.data();
    auto cell_indices_ptr = cell_indices_d.data();

    amrex::ParallelForRNG( ncell_this_rank,
    [=] AMREX_GPU_DEVICE (int i_this_rank, RandomEngine const& engine) noexcept
    {
        int cell_id = i_this_rank + ibegin;
        int ind = cell_indices_ptr[cell_id];

        int cell_start = cell_offsets_ptr[ind];
        int cell_stop = cell_offsets_ptr[ind+1];

        int idx = cell_id % ncell;
        int idy = cell_id / ncell;

        for (int i = cell_start; i < cell_stop; ++i) {
            auto& p = pstruct_ptr[i];
            p.pos(0) = idx + 0.5_rt;
            p.pos(1) = idy + 0.5_rt;
            p.id() = i;
            p.cpu() = 0;

            for (int d = 0; d < n_disease; d++) {
                counter_ptrs[d][i] = 0.0_rt;
                strain_ptrs[d][i] = 0;

                if (amrex::Random(engine) < 1e-6) {
                    status_ptrs[d][i] = 1;
                    if (amrex::Random(engine) < 0.3) {
                        strain_ptrs[d][i] = 1;
                    }
                }
            }
        }
    });

    amrex::Print() << "Initial Redistribute... ";

    Redistribute();

    amrex::Print() << "... finished initialization\n";
}

/*! \brief Initialize agents for ExaEpi::ICType::Census

 *  + Define and allocate the following integer MultiFabs:
 *    + num_families: number of families; has 7 components, each component is the
 *      number of families of size (component+1)
 *    + fam_offsets: offset array for each family (i.e., each component of each grid cell), where the
 *      offset is the total number of people before this family while iterating over the grid.
 *    + fam_id: ID array for each family ()i.e., each component of each grid cell, where the ID is the
 *      total number of families before this family while iterating over the grid.
 *  + At each grid cell in each box/tile on each processor:
 *    + Set community number.
 *    + Find unit number for this community; specify that a part of this unit is on this processor;
 *      set unit number, FIPS code, and census tract number at this grid cell (community).
 *    + Set community size: 2000 people, unless this is the last community of a unit, in which case
 *      the remaining people if > 1000 (else 0).
 *    + Compute cumulative distribution (on a scale of 0-1000) of household size ranging from 1 to 7:
 *      initialize with default distributions, then compute from census data if available.
 *    + For each person in this community, generate a random integer between 0 and 1000; based on its
 *      value, assign this person to a household of a certain size (1-7) based on the cumulative
 *      distributions above.
 *  + Compute total number of agents (people), family offsets and IDs over the box/tile.
 *  + Allocate particle container AoS and SoA arrays for the computed number of agents.
 *  + At each grid cell in each box/tile on each processor, and for each component (where component
 *    corresponds to family size):
 *    + Compute percentage of school age kids (kids of age 5-17 as a fraction of total kids - under 5
 *      plus 5-17), if available in census data or set to default (76%).
 *    + For each agent at this grid cell and family size (component):
 *      + Find age group by generating a random integer (0-100) and using default age distributions.
 *        Look at code to see the algorithm for family size > 1.
 *      + Set agent position at the center of this grid cell.
 *      + Initialize status and day counters.
 *      + Set age group and family ID.
 *      + Set home location to current grid cell.
 *      + Initialize work location to current grid cell. Actual work location is set in
 *        ExaEpi::read_workerflow().
 *      + Set neighborhood and work neighborhood values. Actual work neighborhood is set
 *        in ExaEpi::read_workerflow().
 *      + Initialize workgroup to 0. It is set in ExaEpi::read_workerflow().
 *      + If age group is 5-17, assign a school based on neighborhood (#assign_school).
 *  + Copy everything to GPU device.
*/
void AgentContainer::initAgentsCensus (iMultiFab& num_residents,    /*!< Number of residents in each community (grid cell);
                                                                         component 0: age under 5,
                                                                         component 1: age group 5-17,
                                                                         component 2: age group 18-29,
                                                                         component 3: age group 30-64,
                                                                         component 4: age group 65+,
                                                                         component 4: total. */
                                       iMultiFab& unit_mf,          /*!< Unit number of each community */
                                       iMultiFab& FIPS_mf,          /*!< FIPS code (component 0) and
                                                                         census tract number (component 1)
                                                                         of each community */
                                       iMultiFab& comm_mf,          /*!< Community number */
                                       DemographicData& demo        /*!< Demographic data */ )
{
    BL_PROFILE("initAgentsCensus");

    const Box& domain = Geom(0).Domain();

    num_residents.setVal(0);
    unit_mf.setVal(-1);
    FIPS_mf.setVal(-1);
    comm_mf.setVal(-1);

    iMultiFab num_families(num_residents.boxArray(), num_residents.DistributionMap(), 7, 0);
    iMultiFab fam_offsets (num_residents.boxArray(), num_residents.DistributionMap(), 7, 0);
    iMultiFab fam_id (num_residents.boxArray(), num_residents.DistributionMap(), 7, 0);
    num_families.setVal(0);

#ifdef AMREX_USE_OMP
#pragma omp parallel if (Gpu::notInLaunchRegion())
#endif
    for (MFIter mfi(unit_mf, TilingIfNotGPU()); mfi.isValid(); ++mfi)
    {
        auto unit_arr = unit_mf[mfi].array();
        auto FIPS_arr = FIPS_mf[mfi].array();
        auto comm_arr = comm_mf[mfi].array();
        auto nf_arr = num_families[mfi].array();
        auto nr_arr = num_residents[mfi].array();

        auto unit_on_proc = demo.Unit_on_proc_d.data();
        auto Start = demo.Start_d.data();
        auto FIPS = demo.FIPS_d.data();
        auto Tract = demo.Tract_d.data();
        auto Population = demo.Population_d.data();

        auto H1 = demo.H1_d.data();
        auto H2 = demo.H2_d.data();
        auto H3 = demo.H3_d.data();
        auto H4 = demo.H4_d.data();
        auto H5 = demo.H5_d.data();
        auto H6 = demo.H6_d.data();
        auto H7 = demo.H7_d.data();

        auto N5  = demo.N5_d.data();
        auto N17 = demo.N17_d.data();
        //auto N29 = demo.N29_d.data();
        //auto N64 = demo.N64_d.data();
        //auto N65plus = demo.N65plus_d.data();

        auto Ncommunity = demo.Ncommunity;

        auto bx = mfi.tilebox();
        amrex::ParallelForRNG(bx, [=] AMREX_GPU_DEVICE (int i, int j, int k, amrex::RandomEngine const& engine) noexcept
        {
            int community = (int) domain.index(IntVect(AMREX_D_DECL(i, j, k)));
            if (community >= Ncommunity) { return; }
            comm_arr(i, j, k) = community;

            int unit = 0;
            while (community >= Start[unit+1]) { unit++; }
            unit_on_proc[unit] = 1;
            unit_arr(i, j, k) = unit;
            FIPS_arr(i, j, k, 0) = FIPS[unit];
            FIPS_arr(i, j, k, 1) = Tract[unit];

            int community_size;
            if (Population[unit] < (1000 + 2000*(community - Start[unit]))) {
                community_size = 0;  /* Don't set up any residents; workgroup-only */
            }
            else {
                community_size = 2000;   /* Standard 2000-person community */
            }

            int p_hh[7] = {330, 670, 800, 900, 970, 990, 1000};
            int num_hh = H1[unit] + H2[unit] + H3[unit] +
                H4[unit] + H5[unit] + H6[unit] + H7[unit];
            if (num_hh) {
                p_hh[0] = 1000 * H1[unit] / num_hh;
                p_hh[1] = 1000* (H1[unit] + H2[unit]) / num_hh;
                p_hh[2] = 1000* (H1[unit] + H2[unit] + H3[unit]) / num_hh;
                p_hh[3] = 1000* (H1[unit] + H2[unit] + H3[unit] + H4[unit]) / num_hh;
                p_hh[4] = 1000* (H1[unit] + H2[unit] + H3[unit] +
                                 H4[unit] + H5[unit]) / num_hh;
                p_hh[5] = 1000* (H1[unit] + H2[unit] + H3[unit] +
                                 H4[unit] + H5[unit] + H6[unit]) / num_hh;
                p_hh[6] = 1000;
            }

            int npeople = 0;
            while (npeople < community_size + 1) {
                int il  = amrex::Random_int(1000, engine);

                int family_size = 1;
                while (il > p_hh[family_size]) { ++family_size; }
                AMREX_ASSERT(family_size > 0);
                AMREX_ASSERT(family_size <= 7);

                nf_arr(i, j, k, family_size-1) += 1;
                npeople += family_size;
            }

            AMREX_ASSERT(npeople == nf_arr(i, j, k, 0) +
                         2*nf_arr(i, j, k, 1) +
                         3*nf_arr(i, j, k, 2) +
                         4*nf_arr(i, j, k, 3) +
                         5*nf_arr(i, j, k, 4) +
                         6*nf_arr(i, j, k, 5) +
                         7*nf_arr(i, j, k, 6));

            nr_arr(i, j, k, 5) = npeople;
        });

        int nagents;
        int ncomp = num_families[mfi].nComp();
        int ncell = num_families[mfi].numPts();
        {
            BL_PROFILE("setPopulationCounts_prefixsum")
            const int* in = num_families[mfi].dataPtr();
            int* out = fam_offsets[mfi].dataPtr();
            nagents = Scan::PrefixSum<int>(ncomp*ncell,
                            [=] AMREX_GPU_DEVICE (int i) -> int {
                                int comp = i / ncell;
                                return (comp+1)*in[i];
                            },
                            [=] AMREX_GPU_DEVICE (int i, int const& x) { out[i] = x; },
                                               Scan::Type::exclusive, Scan::retSum);
        }
        {
            BL_PROFILE("setFamily_id_prefixsum")
            const int* in = num_families[mfi].dataPtr();
            int* out = fam_id[mfi].dataPtr();
            Scan::PrefixSum<int>(ncomp*ncell,
                                 [=] AMREX_GPU_DEVICE (int i) -> int {
                                     return in[i];
                                 },
                                 [=] AMREX_GPU_DEVICE (int i, int const& x) { out[i] = x; },
                                 Scan::Type::exclusive, Scan::retSum);
        }

        auto offset_arr = fam_offsets[mfi].array();
        auto fam_id_arr = fam_id[mfi].array();
        auto& agents_tile = DefineAndReturnParticleTile(0, mfi);
        agents_tile.resize(nagents);
        auto aos = &agents_tile.GetArrayOfStructs()[0];
        auto& soa = agents_tile.GetStructOfArrays();

        auto age_group_ptr = soa.GetIntData(IntIdx::age_group).data();
        auto family_ptr = soa.GetIntData(IntIdx::family).data();
        auto home_i_ptr = soa.GetIntData(IntIdx::home_i).data();
        auto home_j_ptr = soa.GetIntData(IntIdx::home_j).data();
        auto work_i_ptr = soa.GetIntData(IntIdx::work_i).data();
        auto work_j_ptr = soa.GetIntData(IntIdx::work_j).data();
        auto nborhood_ptr = soa.GetIntData(IntIdx::nborhood).data();
        auto school_ptr = soa.GetIntData(IntIdx::school).data();
        auto workgroup_ptr = soa.GetIntData(IntIdx::workgroup).data();
        auto work_nborhood_ptr = soa.GetIntData(IntIdx::work_nborhood).data();

<<<<<<< HEAD
        int i_RT = IntIdx::nattribs;
        int r_RT = RealIdx::nattribs;
        int n_disease = m_num_diseases;

        GpuArray<int*,ExaEpi::max_num_diseases> status_ptrs;
        GpuArray<ParticleReal*,ExaEpi::max_num_diseases> counter_ptrs;
        for (int d = 0; d < n_disease; d++) {
            status_ptrs[d] = soa.GetIntData(i_RT+i0(d)+IntIdxDisease::status).data();
            counter_ptrs[d] = soa.GetRealData(r_RT+r0(d)+RealIdxDisease::disease_counter).data();
        }

=======
        auto counter_ptr = soa.GetRealData(RealIdx::disease_counter).data();
        auto timer_ptr = soa.GetRealData(RealIdx::treatment_timer).data();
>>>>>>> 0f04da26
        auto dx = ParticleGeom(0).CellSizeArray();
        auto my_proc = ParallelDescriptor::MyProc();

        Long pid;
#ifdef AMREX_USE_OMP
#pragma omp critical (init_agents_nextid)
#endif
        {
            pid = PType::NextID();
            PType::NextID(pid+nagents);
        }
        AMREX_ALWAYS_ASSERT_WITH_MESSAGE(
            static_cast<Long>(pid + nagents) < LastParticleID,
            "Error: overflow on agent id numbers!");

        amrex::ParallelForRNG(bx, ncomp, [=] AMREX_GPU_DEVICE (int i, int j, int k, int n, amrex::RandomEngine const& engine) noexcept
        {
            int nf = nf_arr(i, j, k, n);
            if (nf == 0) return;

            int unit = unit_arr(i, j, k);
            int community = comm_arr(i, j, k);
            int family_id_start = fam_id_arr(i, j, k, n);
            int family_size = n + 1;
            int num_to_add = family_size * nf;

            int community_size;
            if (Population[unit] < (1000 + 2000*(community - Start[unit]))) {
                community_size = 0;  /* Don't set up any residents; workgroup-only */
            }
            else {
                community_size = 2000;   /* Standard 2000-person community */
            }

            int p_schoolage = 0;
            if (community_size) {  // Only bother for residential communities
                if (N5[unit] + N17[unit]) {
                    p_schoolage = 100*N17[unit] / (N5[unit] + N17[unit]);
                }
                else {
                    p_schoolage = 76;
                }
            }

            int start = offset_arr(i, j, k, n);
            int nborhood = 0;
            for (int ii = 0; ii < num_to_add; ++ii) {
                int ip = start + ii;
                auto& agent = aos[ip];
                int il2 = amrex::Random_int(100, engine);
                if (ii % family_size == 0) {
                    nborhood = amrex::Random_int(4, engine);
                }
                int age_group = -1;

                if (family_size == 1) {
                    if (il2 < 28) { age_group = 4; }      /* single adult age 65+   */
                    else if (il2 < 68) { age_group = 3; } /* age 30-64 (ASSUME 40%) */
                    else { age_group = 2; }               /* single adult age 19-29 */
                    nr_arr(i, j, k, age_group) += 1;
                } else if (family_size == 2) {
                    if (il2 == 0) {
                        /* 1% probability of one parent + one child */
                        int il3 = amrex::Random_int(100, engine);
                        if (il3 < 2) { age_group = 4; }        /* one parent, age 65+ */
                        else if (il3 < 62) { age_group = 3; }  /* one parent 30-64 (ASSUME 60%) */
                        else { age_group = 2; }                /* one parent 19-29 */
                        nr_arr(i, j, k, age_group) += 1;
                        if (((int) amrex::Random_int(100, engine)) < p_schoolage) {
                            age_group = 1; /* 22.0% of total population ages 5-18 */
                        } else {
                            age_group = 0;   /* 6.8% of total population ages 0-4 */
                        }
                        nr_arr(i, j, k, age_group) += 1;
                    } else {
                        /* 2 adults, 28% over 65 (ASSUME both same age group) */
                        if (il2 < 28) { age_group = 4; }      /* single adult age 65+ */
                        else if (il2 < 68) { age_group = 3; } /* age 30-64 (ASSUME 40%) */
                        else { age_group = 2; }               /* single adult age 19-29 */
                        nr_arr(i, j, k, age_group) += 2;
                    }
                }

                if (family_size > 2) {
                    /* ASSUME 2 adults, of the same age group */
                    if (il2 < 2) { age_group = 4; }  /* parents are age 65+ */
                    else if (il2 < 62) { age_group = 3; }  /* parents 30-64 (ASSUME 60%) */
                    else { age_group = 2; }  /* parents 19-29 */
                    nr_arr(i, j, k, age_group) += 2;

                    /* Now pick the children's age groups */
                    for (int nc = 2; nc < family_size; ++nc) {
                        if (((int) amrex::Random_int(100, engine)) < p_schoolage) {
                            age_group = 1; /* 22.0% of total population ages 5-18 */
                        } else {
                            age_group = 0;   /* 6.8% of total population ages 0-4 */
                        }
                        nr_arr(i, j, k, age_group) += 1;
                    }
                }

                agent.pos(0) = (i + 0.5_rt)*dx[0];
                agent.pos(1) = (j + 0.5_rt)*dx[1];
                agent.id()  = pid+ip;
                agent.cpu() = my_proc;

<<<<<<< HEAD
=======
                status_ptr[ip] = 0;
                counter_ptr[ip] = 0.0_rt;
                timer_ptr[ip] = 0.0_rt;
>>>>>>> 0f04da26
                age_group_ptr[ip] = age_group;
                family_ptr[ip] = family_id_start + (ii / family_size);
                home_i_ptr[ip] = i;
                home_j_ptr[ip] = j;
                work_i_ptr[ip] = i;
                work_j_ptr[ip] = j;
                nborhood_ptr[ip] = nborhood;
                work_nborhood_ptr[ip] = 5*nborhood;
                workgroup_ptr[ip] = 0;

                if (age_group == 0) {
                    school_ptr[ip] = 5; // note - need to handle playgroups
                } else if (age_group == 1) {
                    school_ptr[ip] = assign_school(nborhood, engine);
                } else {
                    school_ptr[ip] = -1;
                }

                for (int d = 0; d < n_disease; d++) {
                    status_ptrs[d][ip] = 0;
                    counter_ptrs[d][ip] = 0.0_rt;
                }
            }
        });
    }

    demo.CopyToHostAsync(demo.Unit_on_proc_d, demo.Unit_on_proc);
    amrex::Gpu::streamSynchronize();
}

/*! \brief Send agents on a random walk around the neighborhood

    For each agent, set its position to a random one near its current position
*/
void AgentContainer::moveAgentsRandomWalk ()
{
    BL_PROFILE("AgentContainer::moveAgentsRandomWalk");

    for (int lev = 0; lev <= finestLevel(); ++lev)
    {
        const auto dx = Geom(lev).CellSizeArray();
        auto& plev  = GetParticles(lev);

#ifdef AMREX_USE_OMP
#pragma omp parallel if (Gpu::notInLaunchRegion())
#endif
        for(MFIter mfi = MakeMFIter(lev, TilingIfNotGPU()); mfi.isValid(); ++mfi)
        {
            int gid = mfi.index();
            int tid = mfi.LocalTileIndex();
            auto& ptile = plev[std::make_pair(gid, tid)];
            auto& aos   = ptile.GetArrayOfStructs();
            ParticleType* pstruct = &(aos[0]);
            const size_t np = aos.numParticles();

            amrex::ParallelForRNG( np,
            [=] AMREX_GPU_DEVICE (int i, RandomEngine const& engine) noexcept
            {
                ParticleType& p = pstruct[i];
                p.pos(0) += static_cast<ParticleReal> ((2*amrex::Random(engine)-1)*dx[0]);
                p.pos(1) += static_cast<ParticleReal> ((2*amrex::Random(engine)-1)*dx[1]);
            });
        }
    }
}

/*! \brief Move agents to work

    For each agent, set its position to the work community (IntIdx::work_i, IntIdx::work_j)
*/
void AgentContainer::moveAgentsToWork ()
{
    BL_PROFILE("AgentContainer::moveAgentsToWork");

    for (int lev = 0; lev <= finestLevel(); ++lev)
    {
        const auto dx = Geom(lev).CellSizeArray();
        auto& plev  = GetParticles(lev);

#ifdef AMREX_USE_OMP
#pragma omp parallel if (Gpu::notInLaunchRegion())
#endif
        for(MFIter mfi = MakeMFIter(lev, TilingIfNotGPU()); mfi.isValid(); ++mfi)
        {
            int gid = mfi.index();
            int tid = mfi.LocalTileIndex();
            auto& ptile = plev[std::make_pair(gid, tid)];
            auto& aos   = ptile.GetArrayOfStructs();
            ParticleType* pstruct = &(aos[0]);
            const size_t np = aos.numParticles();

            auto& soa = ptile.GetStructOfArrays();
            auto work_i_ptr = soa.GetIntData(IntIdx::work_i).data();
            auto work_j_ptr = soa.GetIntData(IntIdx::work_j).data();

            amrex::ParallelFor( np,
            [=] AMREX_GPU_DEVICE (int ip) noexcept
            {
                ParticleType& p = pstruct[ip];
                p.pos(0) = (work_i_ptr[ip] + 0.5_prt)*dx[0];
                p.pos(1) = (work_j_ptr[ip] + 0.5_prt)*dx[1];
            });
        }
    }

    m_at_work = true;
}

/*! \brief Move agents to home

    For each agent, set its position to the home community (IntIdx::home_i, IntIdx::home_j)
*/
void AgentContainer::moveAgentsToHome ()
{
    BL_PROFILE("AgentContainer::moveAgentsToHome");

    for (int lev = 0; lev <= finestLevel(); ++lev)
    {
        const auto dx = Geom(lev).CellSizeArray();
        auto& plev  = GetParticles(lev);

#ifdef AMREX_USE_OMP
#pragma omp parallel if (Gpu::notInLaunchRegion())
#endif
        for(MFIter mfi = MakeMFIter(lev, TilingIfNotGPU()); mfi.isValid(); ++mfi)
        {
            int gid = mfi.index();
            int tid = mfi.LocalTileIndex();
            auto& ptile = plev[std::make_pair(gid, tid)];
            auto& aos   = ptile.GetArrayOfStructs();
            ParticleType* pstruct = &(aos[0]);
            const size_t np = aos.numParticles();

            auto& soa = ptile.GetStructOfArrays();
            auto home_i_ptr = soa.GetIntData(IntIdx::home_i).data();
            auto home_j_ptr = soa.GetIntData(IntIdx::home_j).data();

            amrex::ParallelFor( np,
            [=] AMREX_GPU_DEVICE (int ip) noexcept
            {
                ParticleType& p = pstruct[ip];
                p.pos(0) = (home_i_ptr[ip] + 0.5_prt)*dx[0];
                p.pos(1) = (home_j_ptr[ip] + 0.5_prt)*dx[1];
            });
        }
    }

    m_at_work = false;
}

/*! \brief Move agents randomly

    For each agent, set its position to a random location with a probabilty of 0.01%
*/
void AgentContainer::moveRandomTravel ()
{
    BL_PROFILE("AgentContainer::moveRandomTravel");

    for (int lev = 0; lev <= finestLevel(); ++lev)
    {
        auto& plev  = GetParticles(lev);

#ifdef AMREX_USE_OMP
#pragma omp parallel if (Gpu::notInLaunchRegion())
#endif
        for(MFIter mfi = MakeMFIter(lev, TilingIfNotGPU()); mfi.isValid(); ++mfi)
        {
            int gid = mfi.index();
            int tid = mfi.LocalTileIndex();
            auto& ptile = plev[std::make_pair(gid, tid)];
            auto& aos   = ptile.GetArrayOfStructs();
            ParticleType* pstruct = &(aos[0]);
            const size_t np = aos.numParticles();

            amrex::ParallelForRNG( np,
            [=] AMREX_GPU_DEVICE (int i, RandomEngine const& engine) noexcept
            {
                ParticleType& p = pstruct[i];

                if (amrex::Random(engine) < 0.0001) {
                    p.pos(0) = 3000*amrex::Random(engine);
                    p.pos(1) = 3000*amrex::Random(engine);
                }
            });
        }
    }
}

/*! \brief Updates disease status of each agent at a given step and also updates a MultiFab
    that tracks disease statistics (hospitalization, ICU, ventilator, and death) in a community.

    At a given step, update the disease status of each agent based on the following overall logic:
    + If agent status is #Status::never or #Status::susceptible, do nothing
    + If agent status is #Status::infected, then
      + Increment its counter by 1 day
      + If counter is within incubation period, do nothing more
      + Else, use hospitalization probabilities (by age group)
        to decide if agent is hospitalized. If yes, use age group to set hospital timer. Also, use
        age-group-wise probabilities to move agent to ICU and then to ventilator. Adjust timer
        accordingly.
      + Update the community-wise disease stats tracker MultiFab according to hospitalization/ICU/vent
        status (using the agent's home community)
      + Else (beyond 3 days), count down hospital timer if agent is hospitalized. At end of hospital
        stay, determine if agent is #Status dead or #Status::immune. For non-hospitalized agents,
        set them to #Status::immune after incubation length + infection length days.

    The input argument is a MultiFab with 4 components corresponding to "hospitalizations", "ICU",
    "ventilator", and "death". It contains the cumulative totals of these quantities for each
    community as the simulation progresses.
*/
void AgentContainer::updateStatus (MFPtrVec& a_disease_stats /*!< Community-wise disease stats tracker */)
{
    BL_PROFILE("AgentContainer::updateStatus");

    for (int lev = 0; lev <= finestLevel(); ++lev)
    {
        auto& plev  = GetParticles(lev);

#ifdef AMREX_USE_OMP
#pragma omp parallel if (Gpu::notInLaunchRegion())
#endif
        for(MFIter mfi = MakeMFIter(lev, TilingIfNotGPU()); mfi.isValid(); ++mfi)
        {
            int gid = mfi.index();
            int tid = mfi.LocalTileIndex();
            auto& ptile = plev[std::make_pair(gid, tid)];
            auto& soa   = ptile.GetStructOfArrays();
            const auto np = ptile.numParticles();

            auto age_group_ptr = soa.GetIntData(IntIdx::age_group).data();
            auto home_i_ptr = soa.GetIntData(IntIdx::home_i).data();
            auto home_j_ptr = soa.GetIntData(IntIdx::home_j).data();
            auto withdrawn_ptr = soa.GetIntData(IntIdx::withdrawn).data();
            auto timer_ptr = soa.GetRealData(RealIdx::treatment_timer).data();

            int i_RT = IntIdx::nattribs;
            int r_RT = RealIdx::nattribs;
            int n_disease = m_num_diseases;

            for (int d = 0; d < n_disease; d++) {

                auto status_ptr      = soa.GetIntData(i_RT+i0(d)+IntIdxDisease::status).data();
                auto symptomatic_ptr = soa.GetIntData(i_RT+i0(d)+IntIdxDisease::symptomatic).data();

                auto counter_ptr           = soa.GetRealData(r_RT+r0(d)+RealIdxDisease::disease_counter).data();
                auto prob_ptr              = soa.GetRealData(r_RT+r0(d)+RealIdxDisease::prob).data();
                auto incubation_period_ptr = soa.GetRealData(r_RT+r0(d)+RealIdxDisease::incubation_period).data();
                auto infectious_period_ptr = soa.GetRealData(r_RT+r0(d)+RealIdxDisease::infectious_period).data();
                auto symptomdev_period_ptr = soa.GetRealData(r_RT+r0(d)+RealIdxDisease::symptomdev_period).data();

<<<<<<< HEAD
                auto* lparm = d_parm[d];
                auto ds_arr = (*a_disease_stats[d])[mfi].array();

                struct DiseaseStats
                {
                    enum {
                        hospitalization = 0,
                        ICU,
                        ventilator,
                        death
                    };
                };

                auto symptomatic_withdraw = m_symptomatic_withdraw;
                auto symptomatic_withdraw_compliance = m_symptomatic_withdraw_compliance;

                // Track hospitalization, ICU, ventilator, and fatalities
                Real CHR[] = {.0104_rt, .0104_rt, .070_rt, .28_rt, 1.0_rt};  // sick -> hospital probabilities
                Real CIC[] = {.24_rt, .24_rt, .24_rt, .36_rt, .35_rt};      // hospital -> ICU probabilities
                Real CVE[] = {.12_rt, .12_rt, .12_rt, .22_rt, .22_rt};      // ICU -> ventilator probabilities
                Real CVF[] = {.20_rt, .20_rt, .20_rt, 0.45_rt, 1.26_rt};    // ventilator -> dead probilities
                amrex::ParallelForRNG( np,
                                       [=] AMREX_GPU_DEVICE (int i, amrex::RandomEngine const& engine) noexcept
                {
                    prob_ptr[i] = 1.0_rt;
                    if ( status_ptr[i] == Status::never ||
                         status_ptr[i] == Status::susceptible ) {
=======
            auto mean_immune_time = h_parm->mean_immune_time;
            auto immune_time_spread = h_parm->immune_time_spread;

            // Track hospitalization, ICU, ventilator, and fatalities
            Real CHR[] = {.0104_rt, .0104_rt, .070_rt, .28_rt, 1.0_rt};  // sick -> hospital probabilities
            Real CIC[] = {.24_rt, .24_rt, .24_rt, .36_rt, .35_rt};      // hospital -> ICU probabilities
            Real CVE[] = {.12_rt, .12_rt, .12_rt, .22_rt, .22_rt};      // ICU -> ventilator probabilities
            Real CVF[] = {.20_rt, .20_rt, .20_rt, 0.45_rt, 1.26_rt};    // ventilator -> dead probilities
            amrex::ParallelForRNG( np,
                                   [=] AMREX_GPU_DEVICE (int i, amrex::RandomEngine const& engine) noexcept
            {
                prob_ptr[i] = 1.0_rt;
                if ( status_ptr[i] == Status::never ||
                     status_ptr[i] == Status::susceptible ) {
                    return;
                }
                else if (status_ptr[i] == Status::immune) {
                    counter_ptr[i] -= 1.0_rt;
                    if (counter_ptr[i] < 0.0_rt) {
                        counter_ptr[i] = 0.0_rt;
                        timer_ptr[i] = 0.0_rt;
                        status_ptr[i] = Status::susceptible;
                        return;
                    }
                }
                else if (status_ptr[i] == Status::infected) {
                    counter_ptr[i] += 1;
                    if (counter_ptr[i] == 1) {
                        if (amrex::Random(engine) < lparm->p_asymp[0]) {
                            symptomatic_ptr[i] = SymptomStatus::asymptomatic;
                        } else {
                            symptomatic_ptr[i] = SymptomStatus::presymptomatic;
                        }
                    }
                    if (counter_ptr[i] == amrex::Math::floor(symptomdev_period_ptr[i])) {
                        if (symptomatic_ptr[i] != SymptomStatus::asymptomatic) {
                            symptomatic_ptr[i] = SymptomStatus::symptomatic;
                        }
                        if (    (symptomatic_ptr[i] == SymptomStatus::symptomatic)
                            &&  (symptomatic_withdraw)
                            &&  (amrex::Random(engine) < symptomatic_withdraw_compliance)) {
                            withdrawn_ptr[i] = 1;
                        }
                    }
                    if (counter_ptr[i] < incubation_period_ptr[i]) {
                        // incubation phase
>>>>>>> 0f04da26
                        return;
                    }
                    else if (status_ptr[i] == Status::infected) {
                        counter_ptr[i] += 1;
                        if (counter_ptr[i] == 1) {
                            if (amrex::Random(engine) < lparm->p_asymp[0]) {
                                symptomatic_ptr[i] = SymptomStatus::asymptomatic;
                            } else {
                                symptomatic_ptr[i] = SymptomStatus::presymptomatic;
                            }
                        }
                        if (counter_ptr[i] == amrex::Math::floor(symptomdev_period_ptr[i])) {
                            if (symptomatic_ptr[i] != SymptomStatus::asymptomatic) {
                                symptomatic_ptr[i] = SymptomStatus::symptomatic;
                            }
                            if (    (symptomatic_ptr[i] == SymptomStatus::symptomatic)
                                &&  (symptomatic_withdraw)
                                &&  (amrex::Random(engine) < symptomatic_withdraw_compliance) ) {
                                withdrawn_ptr[i] = 1;
                            }
                        }
                        if (counter_ptr[i] < incubation_period_ptr[i]) {
                            // incubation phase
                            return;
                        }
                        if (counter_ptr[i] == amrex::Math::ceil(incubation_period_ptr[i])) {
                            // decide if hospitalized
                            Real p_hosp = CHR[age_group_ptr[i]];
                            if (amrex::Random(engine) < p_hosp) {
                                if ((age_group_ptr[i]) < 3) {  // age groups 0-4, 5-18, 19-29
                                    timer_ptr[i] = 3;  // Ages 0-49 hospitalized for 3.1 days
                                }
                                else if (age_group_ptr[i] == 4) {
                                    timer_ptr[i] = 7;  // Age 65+ hospitalized for 6.5 days
                                }
                                else if (amrex::Random(engine) < 0.57) {
                                    timer_ptr[i] = 3;  // Proportion of 30-64 that is under 50
                                }
                                else {
                                    timer_ptr[i] = 8;  // Age 50-64 hospitalized for 7.8 days
                                }
                                amrex::Gpu::Atomic::AddNoRet(
                                    &ds_arr(home_i_ptr[i], home_j_ptr[i], 0,
                                            DiseaseStats::hospitalization), 1.0_rt);
                                if (amrex::Random(engine) < CIC[age_group_ptr[i]]) {
                                    //std::printf("putting h in icu \n");
                                    timer_ptr[i] += 10;  // move to ICU
                                    amrex::Gpu::Atomic::AddNoRet(
                                        &ds_arr(home_i_ptr[i], home_j_ptr[i], 0,
                                                DiseaseStats::ICU), 1.0_rt);
                                    if (amrex::Random(engine) < CVE[age_group_ptr[i]]) {
                                        //std::printf("putting icu on v \n");
                                        amrex::Gpu::Atomic::AddNoRet(
                                        &ds_arr(home_i_ptr[i], home_j_ptr[i], 0,
                                                DiseaseStats::ventilator), 1.0_rt);
                                        timer_ptr[i] += 10;  // put on ventilator
                                    }
                                }
                            }
<<<<<<< HEAD
                        } else {
                            if (timer_ptr[i] > 0.0_rt) {
                                // do hospital things
                                timer_ptr[i] -= 1.0_rt;
                                if (timer_ptr[i] == 0) {
                                    if (CVF[age_group_ptr[i]] > 2.0_rt) {
                                        if (amrex::Random(engine) < (CVF[age_group_ptr[i]] - 2.0_rt)) {
                                            amrex::Gpu::Atomic::AddNoRet(
                                                &ds_arr(home_i_ptr[i], home_j_ptr[i], 0,
                                                        DiseaseStats::death), 1.0_rt);
                                            status_ptr[i] = Status::dead;
                                            //pstruct_ptr[i].id() = -pstruct_ptr[i].id();
                                        }
                                    }
                                    amrex::Gpu::Atomic::AddNoRet(
                                                                 &ds_arr(home_i_ptr[i], home_j_ptr[i], 0,
                                                                         DiseaseStats::hospitalization), -1.0_rt);
                                    if (status_ptr[i] != Status::dead) {
                                        status_ptr[i] = Status::immune;  // If alive, hospitalized patient recovers
                                    }
                                }
                                if (timer_ptr[i] == 10) {
                                    if (CVF[age_group_ptr[i]] > 1.0_rt) {
                                        if (amrex::Random(engine) < (CVF[age_group_ptr[i]] - 1.0_rt)) {
                                            amrex::Gpu::Atomic::AddNoRet(
                                                &ds_arr(home_i_ptr[i], home_j_ptr[i], 0,
                                                        DiseaseStats::death), 1.0_rt);
                                            status_ptr[i] = Status::dead;
                                            //pstruct_ptr[i].id() = -pstruct_ptr[i].id();
                                        }
                                    }
                                    amrex::Gpu::Atomic::AddNoRet(
                                                                 &ds_arr(home_i_ptr[i], home_j_ptr[i], 0,
                                                                         DiseaseStats::hospitalization), -1.0_rt);
                                    amrex::Gpu::Atomic::AddNoRet(
                                                                 &ds_arr(home_i_ptr[i], home_j_ptr[i], 0,
                                                                         DiseaseStats::ICU), -1.0_rt);
                                    if (status_ptr[i] != Status::dead) {
                                        status_ptr[i] = Status::immune;  // If alive, ICU patient recovers
                                    }
=======
                        }
                    } else {
                        if (timer_ptr[i] > 0.0_rt) {
                            // do hospital things
                            timer_ptr[i] -= 1.0_rt;
                            if (timer_ptr[i] == 0) {
                                if (CVF[age_group_ptr[i]] > 2.0_rt) {
                                    if (amrex::Random(engine) < (CVF[age_group_ptr[i]] - 2.0_rt)) {
                                        amrex::Gpu::Atomic::AddNoRet(
                                            &ds_arr(home_i_ptr[i], home_j_ptr[i], 0,
                                                    DiseaseStats::death), 1.0_rt);
                                        status_ptr[i] = Status::dead;
                                    }
                                }
                                amrex::Gpu::Atomic::AddNoRet(
                                                             &ds_arr(home_i_ptr[i], home_j_ptr[i], 0,
                                                                     DiseaseStats::hospitalization), -1.0_rt);
                                if (status_ptr[i] != Status::dead) {
                                    status_ptr[i] = Status::immune;  // If alive, hospitalized patient recovers
                                    counter_ptr[i] = (mean_immune_time - immune_time_spread) + 2.0_rt*immune_time_spread*amrex::Random(engine);
                                    symptomatic_ptr[i] = SymptomStatus::presymptomatic;
                                    withdrawn_ptr[i] = 0;
>>>>>>> 0f04da26
                                }
                                if (timer_ptr[i] == 20) {
                                    if (amrex::Random(engine) < CVF[age_group_ptr[i]]) {
                                        amrex::Gpu::Atomic::AddNoRet(
                                            &ds_arr(home_i_ptr[i], home_j_ptr[i], 0,
                                                    DiseaseStats::death), 1.0_rt);
                                        status_ptr[i] = Status::dead;
                                    }
<<<<<<< HEAD
                                    amrex::Gpu::Atomic::AddNoRet(
                                                                 &ds_arr(home_i_ptr[i], home_j_ptr[i], 0,
                                                                         DiseaseStats::hospitalization), -1.0_rt);
                                    amrex::Gpu::Atomic::AddNoRet(
                                                                 &ds_arr(home_i_ptr[i], home_j_ptr[i], 0,
                                                                         DiseaseStats::ICU), -1.0_rt);
                                    amrex::Gpu::Atomic::AddNoRet(
                                                                 &ds_arr(home_i_ptr[i], home_j_ptr[i], 0,
                                                                         DiseaseStats::ventilator), -1.0_rt);
                                    if (status_ptr[i] != Status::dead) {
                                        status_ptr[i] = Status::immune;  // If alive, ventilated patient recovers
                                    }
                                }
                            }
                            else { // not hospitalized, recover once not infectious
                                if (counter_ptr[i] >= (incubation_period_ptr[i] + infectious_period_ptr[i])) {
                                    status_ptr[i] = Status::immune;
                                    counter_ptr[i] = 0.0_rt;
                                    symptomatic_ptr[i] = SymptomStatus::presymptomatic;
                                    withdrawn_ptr[i] = 0;
                                }
=======
                                }
                                amrex::Gpu::Atomic::AddNoRet(
                                                             &ds_arr(home_i_ptr[i], home_j_ptr[i], 0,
                                                                     DiseaseStats::hospitalization), -1.0_rt);
                                amrex::Gpu::Atomic::AddNoRet(
                                                             &ds_arr(home_i_ptr[i], home_j_ptr[i], 0,
                                                                     DiseaseStats::ICU), -1.0_rt);
                                if (status_ptr[i] != Status::dead) {
                                    status_ptr[i] = Status::immune;  // If alive, ICU patient recovers
                                    counter_ptr[i] = (mean_immune_time - immune_time_spread) + 2.0_rt*immune_time_spread*amrex::Random(engine);
                                    symptomatic_ptr[i] = SymptomStatus::presymptomatic;
                                    withdrawn_ptr[i] = 0;
                                }
                            }
                            if (timer_ptr[i] == 20) {
                                if (amrex::Random(engine) < CVF[age_group_ptr[i]]) {
                                    amrex::Gpu::Atomic::AddNoRet(
                                        &ds_arr(home_i_ptr[i], home_j_ptr[i], 0,
                                                DiseaseStats::death), 1.0_rt);
                                    status_ptr[i] = Status::dead;
                                }
                                amrex::Gpu::Atomic::AddNoRet(
                                                             &ds_arr(home_i_ptr[i], home_j_ptr[i], 0,
                                                                     DiseaseStats::hospitalization), -1.0_rt);
                                amrex::Gpu::Atomic::AddNoRet(
                                                             &ds_arr(home_i_ptr[i], home_j_ptr[i], 0,
                                                                     DiseaseStats::ICU), -1.0_rt);
                                amrex::Gpu::Atomic::AddNoRet(
                                                             &ds_arr(home_i_ptr[i], home_j_ptr[i], 0,
                                                                     DiseaseStats::ventilator), -1.0_rt);
                                if (status_ptr[i] != Status::dead) {
                                    status_ptr[i] = Status::immune;  // If alive, ventilated patient recovers
                                counter_ptr[i] = (mean_immune_time - immune_time_spread) + 2.0_rt*immune_time_spread*amrex::Random(engine);
                                symptomatic_ptr[i] = SymptomStatus::presymptomatic;
                                withdrawn_ptr[i] = 0;
                                }
                            }
                        }
                        else { // not hospitalized, recover once not infectious
                            if (counter_ptr[i] >= (incubation_period_ptr[i] + infectious_period_ptr[i])) {
                                status_ptr[i] = Status::immune;
                                counter_ptr[i] = (mean_immune_time - immune_time_spread) + 2.0_rt*immune_time_spread*amrex::Random(engine);
                                symptomatic_ptr[i] = SymptomStatus::presymptomatic;
                                withdrawn_ptr[i] = 0;
>>>>>>> 0f04da26
                            }
                        }
                    }
                });
            }
        }
    }
}

/*! \brief Start shelter-in-place */
void AgentContainer::shelterStart ()
{
    BL_PROFILE("AgentContainer::shelterStart");

    amrex::Print() << "Starting shelter in place order \n";

    for (int lev = 0; lev <= finestLevel(); ++lev)
    {
        auto& plev  = GetParticles(lev);

#ifdef AMREX_USE_OMP
#pragma omp parallel if (Gpu::notInLaunchRegion())
#endif
        for(MFIter mfi = MakeMFIter(lev, TilingIfNotGPU()); mfi.isValid(); ++mfi)
        {
            int gid = mfi.index();
            int tid = mfi.LocalTileIndex();
            auto& ptile = plev[std::make_pair(gid, tid)];
            auto& soa   = ptile.GetStructOfArrays();
            const auto np = ptile.numParticles();
            auto withdrawn_ptr = soa.GetIntData(IntIdx::withdrawn).data();

            auto shelter_compliance = m_shelter_compliance;
            amrex::ParallelForRNG( np,
            [=] AMREX_GPU_DEVICE (int i, amrex::RandomEngine const& engine) noexcept
            {
                if (amrex::Random(engine) < shelter_compliance) {
                    withdrawn_ptr[i] = 1;
                }
            });
        }
    }
}

/*! \brief Stop shelter-in-place */
void AgentContainer::shelterStop ()
{
    BL_PROFILE("AgentContainer::shelterStop");

    amrex::Print() << "Stopping shelter in place order \n";

    for (int lev = 0; lev <= finestLevel(); ++lev)
    {
        auto& plev  = GetParticles(lev);

#ifdef AMREX_USE_OMP
#pragma omp parallel if (Gpu::notInLaunchRegion())
#endif
        for(MFIter mfi = MakeMFIter(lev, TilingIfNotGPU()); mfi.isValid(); ++mfi)
        {
            int gid = mfi.index();
            int tid = mfi.LocalTileIndex();
            auto& ptile = plev[std::make_pair(gid, tid)];
            auto& soa   = ptile.GetStructOfArrays();
            const auto np = ptile.numParticles();
            auto withdrawn_ptr = soa.GetIntData(IntIdx::withdrawn).data();

            amrex::ParallelFor( np, [=] AMREX_GPU_DEVICE (int i) noexcept
            {
                withdrawn_ptr[i] = 0;
            });
        }
    }
}

/*! \brief Infect agents based on their current status and the computed probability of infection.
    The infection probability is computed in AgentContainer::interactAgentsHomeWork() or
    AgentContainer::interactAgents() */
void AgentContainer::infectAgents ()
{
    BL_PROFILE("AgentContainer::infectAgents");

    for (int lev = 0; lev <= finestLevel(); ++lev)
    {
        auto& plev  = GetParticles(lev);

#ifdef AMREX_USE_OMP
#pragma omp parallel if (Gpu::notInLaunchRegion())
#endif
        for(MFIter mfi = MakeMFIter(lev, TilingIfNotGPU()); mfi.isValid(); ++mfi)
        {
            int gid = mfi.index();
            int tid = mfi.LocalTileIndex();
            auto& ptile = plev[std::make_pair(gid, tid)];
            auto& soa   = ptile.GetStructOfArrays();
            const auto np = ptile.numParticles();

            int i_RT = IntIdx::nattribs;
            int r_RT = RealIdx::nattribs;
            int n_disease = m_num_diseases;

            for (int d = 0; d < n_disease; d++) {

                auto status_ptr = soa.GetIntData(i_RT+i0(d)+IntIdxDisease::status).data();

                auto counter_ptr           = soa.GetRealData(r_RT+r0(d)+RealIdxDisease::disease_counter).data();
                auto prob_ptr              = soa.GetRealData(r_RT+r0(d)+RealIdxDisease::prob).data();
                auto incubation_period_ptr = soa.GetRealData(r_RT+r0(d)+RealIdxDisease::incubation_period).data();
                auto infectious_period_ptr = soa.GetRealData(r_RT+r0(d)+RealIdxDisease::infectious_period).data();
                auto symptomdev_period_ptr = soa.GetRealData(r_RT+r0(d)+RealIdxDisease::symptomdev_period).data();

                auto* lparm = d_parm[d];

                amrex::ParallelForRNG( np,
                [=] AMREX_GPU_DEVICE (int i, amrex::RandomEngine const& engine) noexcept
                {
                    prob_ptr[i] = 1.0_rt - prob_ptr[i];
                    if ( status_ptr[i] == Status::never ||
                         status_ptr[i] == Status::susceptible ) {
                        if (amrex::Random(engine) < prob_ptr[i]) {
                            status_ptr[i] = Status::infected;
                            counter_ptr[i] = 0.0_rt;
                            incubation_period_ptr[i] = amrex::RandomNormal(lparm->incubation_length_mean, lparm->incubation_length_std, engine);
                            infectious_period_ptr[i] = amrex::RandomNormal(lparm->infectious_length_mean, lparm->infectious_length_std, engine);
                            symptomdev_period_ptr[i] = amrex::RandomNormal(lparm->symptomdev_length_mean, lparm->symptomdev_length_std, engine);
                            return;
                        }
                    }
                });
            }
        }
    }
}

/*! \brief Computes the number of agents with various #Status in each grid cell of the
    computational domain.

    Given a MultiFab with at least 5 x (number of diseases) components that is defined with
    the same box array and distribution mapping as this #AgentContainer, the MultiFab will
    contain (at the end of this function) the following *in each cell*:
    For each disease (d being the disease index):
    + component 5*d+0: total number of agents in this grid cell.
    + component 5*d+1: number of agents that have never been infected (#Status::never)
    + component 5*d+2: number of agents that are infected (#Status::infected)
    + component 5*d+3: number of agents that are immune (#Status::immune)
    + component 5*d+4: number of agents that are susceptible infected (#Status::susceptible)
*/
void AgentContainer::generateCellData (MultiFab& mf /*!< MultiFab with at least 5*m_num_diseases components */) const
{
    BL_PROFILE("AgentContainer::generateCellData");

    const int lev = 0;

    AMREX_ASSERT(OK());
    AMREX_ASSERT(numParticlesOutOfRange(*this, 0) == 0);

    const auto& geom = Geom(lev);
    const auto plo = geom.ProbLoArray();
    const auto dxi = geom.InvCellSizeArray();
    const auto domain = geom.Domain();
    int n_disease = m_num_diseases;

    ParticleToMesh(*this, mf, lev,
        [=] AMREX_GPU_DEVICE (const AgentContainer::ParticleTileType::ConstParticleTileDataType& ptd,
                              int i,
                              Array4<Real> const& count)
        {
            auto p = ptd.m_aos[i];
            auto iv = getParticleCell(p, plo, dxi, domain);

            for (int d = 0; d < n_disease; d++) {
                int status = ptd.m_runtime_idata[i0(d)+IntIdxDisease::status][i];
                Gpu::Atomic::AddNoRet(&count(iv, 5*d+0), 1.0_rt);
                if (status != Status::dead) {
                    Gpu::Atomic::AddNoRet(&count(iv, 5*d+status+1), 1.0_rt);
                }
            }
        }, false);
}

/*! \brief Computes the total number of agents with each #Status

    Returns a vector with 5 components corresponding to each value of #Status; each element is
    the total number of agents at a step with the corresponding #Status (in that order).
*/
std::array<Long, 9> AgentContainer::getTotals (const int a_d /*!< disease index */) {
    BL_PROFILE("getTotals");
    amrex::ReduceOps<ReduceOpSum, ReduceOpSum, ReduceOpSum, ReduceOpSum, ReduceOpSum, ReduceOpSum, ReduceOpSum, ReduceOpSum, ReduceOpSum> reduce_ops;
    auto r = amrex::ParticleReduce<ReduceData<int,int,int,int,int,int,int,int,int>> (
                  *this, [=] AMREX_GPU_DEVICE (const AgentContainer::ParticleTileType::ConstParticleTileDataType& ptd, const int i) noexcept
                  -> amrex::GpuTuple<int,int,int,int,int,int,int,int,int>
              {
                  int s[9] = {0, 0, 0, 0, 0, 0, 0, 0, 0};
                  auto status = ptd.m_runtime_idata[i0(a_d)+IntIdxDisease::status][i];

                  AMREX_ALWAYS_ASSERT(status >= 0);
                  AMREX_ALWAYS_ASSERT(status <= 4);

                  s[status] = 1;

                  if (status == Status::infected) {  // exposed
                      if (notInfectiousButInfected(i, ptd, a_d)) {
                          s[5] = 1;  // exposed, but not infectious
                      } else { // infectious
                          if (ptd.m_runtime_idata[i0(a_d)+IntIdxDisease::symptomatic][i] == SymptomStatus::asymptomatic) {
                              s[6] = 1;  // asymptomatic and will remain so
                          }
                          else if (ptd.m_runtime_idata[i0(a_d)+IntIdxDisease::symptomatic][i] == SymptomStatus::presymptomatic) {
                              s[7] = 1;  // asymptomatic but will develop symptoms
                          }
                          else if (ptd.m_runtime_idata[i0(a_d)+IntIdxDisease::symptomatic][i] == SymptomStatus::symptomatic) {
                              s[8] = 1;  // Infectious and symptomatic
                          } else {
                              amrex::Abort("how did I get here?");
                          }
                      }
                  }
                  return {s[0], s[1], s[2], s[3], s[4], s[5], s[6], s[7], s[8]};
              }, reduce_ops);

    std::array<Long, 9> counts = {amrex::get<0>(r), amrex::get<1>(r), amrex::get<2>(r), amrex::get<3>(r),
                                  amrex::get<4>(r), amrex::get<5>(r), amrex::get<6>(r), amrex::get<7>(r),
                                  amrex::get<8>(r)};
    ParallelDescriptor::ReduceLongSum(&counts[0], 9, ParallelDescriptor::IOProcessorNumber());
    return counts;
}

/*! \brief Interaction and movement of agents during morning commute
 *
 * + Move agents to work
 * + Simulate interactions during morning commute (public transit/carpool/etc ?)
*/
void AgentContainer::morningCommute ( MultiFab& /*a_mask_behavior*/ /*!< Masking behavior */ )
{
    BL_PROFILE("AgentContainer::morningCommute");
    //if (haveInteractionModel(ExaEpi::InteractionNames::transit)) {
    //    m_interactions[ExaEpi::InteractionNames::transit]->interactAgents( *this, a_mask_behavior );
    //}
    moveAgentsToWork();
}

/*! \brief Interaction and movement of agents during evening commute
 *
 * + Simulate interactions during evening commute (public transit/carpool/etc ?)
 * + Simulate interactions at locations agents may stop by on their way home
 * + Move agents to home
*/
void AgentContainer::eveningCommute ( MultiFab& /*a_mask_behavior*/ /*!< Masking behavior */ )
{
    BL_PROFILE("AgentContainer::eveningCommute");
    //if (haveInteractionModel(ExaEpi::InteractionNames::transit)) {
    //    m_interactions[ExaEpi::InteractionNames::transit]->interactAgents( *this, a_mask_behavior );
    //}
    //if (haveInteractionModel(ExaEpi::InteractionNames::grocery_store)) {
    //    m_interactions[ExaEpi::InteractionNames::grocery_store]->interactAgents( *this, a_mask_behavior );
    //}
    moveAgentsToHome();
}

/*! \brief Interaction of agents during day time - work and school */
void AgentContainer::interactDay ( MultiFab& a_mask_behavior /*!< Masking behavior */ )
{
    BL_PROFILE("AgentContainer::interactDay");
    if (haveInteractionModel(ExaEpi::InteractionNames::work)) {
        m_interactions[ExaEpi::InteractionNames::work]->interactAgents( *this, a_mask_behavior );
    }
    if (haveInteractionModel(ExaEpi::InteractionNames::school)) {
        m_interactions[ExaEpi::InteractionNames::school]->interactAgents( *this, a_mask_behavior );
    }
    if (haveInteractionModel(ExaEpi::InteractionNames::nborhood)) {
        m_interactions[ExaEpi::InteractionNames::nborhood]->interactAgents( *this, a_mask_behavior );
    }
}

/*! \brief Interaction of agents during evening (after work) - social stuff */
void AgentContainer::interactEvening ( MultiFab& /*a_mask_behavior*/ /*!< Masking behavior */ )
{
    BL_PROFILE("AgentContainer::interactEvening");
}

/*! \brief Interaction of agents during nighttime time - at home */
void AgentContainer::interactNight ( MultiFab& a_mask_behavior /*!< Masking behavior */ )
{
    BL_PROFILE("AgentContainer::interactNight");
    if (haveInteractionModel(ExaEpi::InteractionNames::home)) {
        m_interactions[ExaEpi::InteractionNames::home]->interactAgents( *this, a_mask_behavior );
    }
    if (haveInteractionModel(ExaEpi::InteractionNames::nborhood)) {
        m_interactions[ExaEpi::InteractionNames::nborhood]->interactAgents( *this, a_mask_behavior );
    }
}<|MERGE_RESOLUTION|>--- conflicted
+++ resolved
@@ -503,7 +503,6 @@
         auto workgroup_ptr = soa.GetIntData(IntIdx::workgroup).data();
         auto work_nborhood_ptr = soa.GetIntData(IntIdx::work_nborhood).data();
 
-<<<<<<< HEAD
         int i_RT = IntIdx::nattribs;
         int r_RT = RealIdx::nattribs;
         int n_disease = m_num_diseases;
@@ -515,10 +514,7 @@
             counter_ptrs[d] = soa.GetRealData(r_RT+r0(d)+RealIdxDisease::disease_counter).data();
         }
 
-=======
-        auto counter_ptr = soa.GetRealData(RealIdx::disease_counter).data();
         auto timer_ptr = soa.GetRealData(RealIdx::treatment_timer).data();
->>>>>>> 0f04da26
         auto dx = ParticleGeom(0).CellSizeArray();
         auto my_proc = ParallelDescriptor::MyProc();
 
@@ -625,12 +621,11 @@
                 agent.id()  = pid+ip;
                 agent.cpu() = my_proc;
 
-<<<<<<< HEAD
-=======
-                status_ptr[ip] = 0;
-                counter_ptr[ip] = 0.0_rt;
+                for (int d = 0; d < n_disease; d++) {
+                    status_ptrs[d][ip] = 0;
+                    counter_ptrs[d][ip] = 0.0_rt;
+                }
                 timer_ptr[ip] = 0.0_rt;
->>>>>>> 0f04da26
                 age_group_ptr[ip] = age_group;
                 family_ptr[ip] = family_id_start + (ii / family_size);
                 home_i_ptr[ip] = i;
@@ -649,10 +644,6 @@
                     school_ptr[ip] = -1;
                 }
 
-                for (int d = 0; d < n_disease; d++) {
-                    status_ptrs[d][ip] = 0;
-                    counter_ptrs[d][ip] = 0.0_rt;
-                }
             }
         });
     }
@@ -881,7 +872,6 @@
                 auto infectious_period_ptr = soa.GetRealData(r_RT+r0(d)+RealIdxDisease::infectious_period).data();
                 auto symptomdev_period_ptr = soa.GetRealData(r_RT+r0(d)+RealIdxDisease::symptomdev_period).data();
 
-<<<<<<< HEAD
                 auto* lparm = d_parm[d];
                 auto ds_arr = (*a_disease_stats[d])[mfi].array();
 
@@ -897,6 +887,9 @@
 
                 auto symptomatic_withdraw = m_symptomatic_withdraw;
                 auto symptomatic_withdraw_compliance = m_symptomatic_withdraw_compliance;
+
+                auto mean_immune_time = h_parm[d]->mean_immune_time;
+                auto immune_time_spread = h_parm[d]->immune_time_spread;
 
                 // Track hospitalization, ICU, ventilator, and fatalities
                 Real CHR[] = {.0104_rt, .0104_rt, .070_rt, .28_rt, 1.0_rt};  // sick -> hospital probabilities
@@ -909,55 +902,16 @@
                     prob_ptr[i] = 1.0_rt;
                     if ( status_ptr[i] == Status::never ||
                          status_ptr[i] == Status::susceptible ) {
-=======
-            auto mean_immune_time = h_parm->mean_immune_time;
-            auto immune_time_spread = h_parm->immune_time_spread;
-
-            // Track hospitalization, ICU, ventilator, and fatalities
-            Real CHR[] = {.0104_rt, .0104_rt, .070_rt, .28_rt, 1.0_rt};  // sick -> hospital probabilities
-            Real CIC[] = {.24_rt, .24_rt, .24_rt, .36_rt, .35_rt};      // hospital -> ICU probabilities
-            Real CVE[] = {.12_rt, .12_rt, .12_rt, .22_rt, .22_rt};      // ICU -> ventilator probabilities
-            Real CVF[] = {.20_rt, .20_rt, .20_rt, 0.45_rt, 1.26_rt};    // ventilator -> dead probilities
-            amrex::ParallelForRNG( np,
-                                   [=] AMREX_GPU_DEVICE (int i, amrex::RandomEngine const& engine) noexcept
-            {
-                prob_ptr[i] = 1.0_rt;
-                if ( status_ptr[i] == Status::never ||
-                     status_ptr[i] == Status::susceptible ) {
-                    return;
-                }
-                else if (status_ptr[i] == Status::immune) {
-                    counter_ptr[i] -= 1.0_rt;
-                    if (counter_ptr[i] < 0.0_rt) {
-                        counter_ptr[i] = 0.0_rt;
-                        timer_ptr[i] = 0.0_rt;
-                        status_ptr[i] = Status::susceptible;
                         return;
                     }
-                }
-                else if (status_ptr[i] == Status::infected) {
-                    counter_ptr[i] += 1;
-                    if (counter_ptr[i] == 1) {
-                        if (amrex::Random(engine) < lparm->p_asymp[0]) {
-                            symptomatic_ptr[i] = SymptomStatus::asymptomatic;
-                        } else {
-                            symptomatic_ptr[i] = SymptomStatus::presymptomatic;
+                    else if (status_ptr[i] == Status::immune) {
+                        counter_ptr[i] -= 1.0_rt;
+                        if (counter_ptr[i] < 0.0_rt) {
+                            counter_ptr[i] = 0.0_rt;
+                            timer_ptr[i] = 0.0_rt;
+                            status_ptr[i] = Status::susceptible;
+                            return;
                         }
-                    }
-                    if (counter_ptr[i] == amrex::Math::floor(symptomdev_period_ptr[i])) {
-                        if (symptomatic_ptr[i] != SymptomStatus::asymptomatic) {
-                            symptomatic_ptr[i] = SymptomStatus::symptomatic;
-                        }
-                        if (    (symptomatic_ptr[i] == SymptomStatus::symptomatic)
-                            &&  (symptomatic_withdraw)
-                            &&  (amrex::Random(engine) < symptomatic_withdraw_compliance)) {
-                            withdrawn_ptr[i] = 1;
-                        }
-                    }
-                    if (counter_ptr[i] < incubation_period_ptr[i]) {
-                        // incubation phase
->>>>>>> 0f04da26
-                        return;
                     }
                     else if (status_ptr[i] == Status::infected) {
                         counter_ptr[i] += 1;
@@ -974,7 +928,7 @@
                             }
                             if (    (symptomatic_ptr[i] == SymptomStatus::symptomatic)
                                 &&  (symptomatic_withdraw)
-                                &&  (amrex::Random(engine) < symptomatic_withdraw_compliance) ) {
+                                &&  (amrex::Random(engine) < symptomatic_withdraw_compliance)) {
                                 withdrawn_ptr[i] = 1;
                             }
                         }
@@ -1016,7 +970,6 @@
                                     }
                                 }
                             }
-<<<<<<< HEAD
                         } else {
                             if (timer_ptr[i] > 0.0_rt) {
                                 // do hospital things
@@ -1028,7 +981,6 @@
                                                 &ds_arr(home_i_ptr[i], home_j_ptr[i], 0,
                                                         DiseaseStats::death), 1.0_rt);
                                             status_ptr[i] = Status::dead;
-                                            //pstruct_ptr[i].id() = -pstruct_ptr[i].id();
                                         }
                                     }
                                     amrex::Gpu::Atomic::AddNoRet(
@@ -1036,6 +988,9 @@
                                                                          DiseaseStats::hospitalization), -1.0_rt);
                                     if (status_ptr[i] != Status::dead) {
                                         status_ptr[i] = Status::immune;  // If alive, hospitalized patient recovers
+                                        counter_ptr[i] = (mean_immune_time - immune_time_spread) + 2.0_rt*immune_time_spread*amrex::Random(engine);
+                                        symptomatic_ptr[i] = SymptomStatus::presymptomatic;
+                                        withdrawn_ptr[i] = 0;
                                     }
                                 }
                                 if (timer_ptr[i] == 10) {
@@ -1045,7 +1000,6 @@
                                                 &ds_arr(home_i_ptr[i], home_j_ptr[i], 0,
                                                         DiseaseStats::death), 1.0_rt);
                                             status_ptr[i] = Status::dead;
-                                            //pstruct_ptr[i].id() = -pstruct_ptr[i].id();
                                         }
                                     }
                                     amrex::Gpu::Atomic::AddNoRet(
@@ -1056,31 +1010,10 @@
                                                                          DiseaseStats::ICU), -1.0_rt);
                                     if (status_ptr[i] != Status::dead) {
                                         status_ptr[i] = Status::immune;  // If alive, ICU patient recovers
+                                        counter_ptr[i] = (mean_immune_time - immune_time_spread) + 2.0_rt*immune_time_spread*amrex::Random(engine);
+                                        symptomatic_ptr[i] = SymptomStatus::presymptomatic;
+                                        withdrawn_ptr[i] = 0;
                                     }
-=======
-                        }
-                    } else {
-                        if (timer_ptr[i] > 0.0_rt) {
-                            // do hospital things
-                            timer_ptr[i] -= 1.0_rt;
-                            if (timer_ptr[i] == 0) {
-                                if (CVF[age_group_ptr[i]] > 2.0_rt) {
-                                    if (amrex::Random(engine) < (CVF[age_group_ptr[i]] - 2.0_rt)) {
-                                        amrex::Gpu::Atomic::AddNoRet(
-                                            &ds_arr(home_i_ptr[i], home_j_ptr[i], 0,
-                                                    DiseaseStats::death), 1.0_rt);
-                                        status_ptr[i] = Status::dead;
-                                    }
-                                }
-                                amrex::Gpu::Atomic::AddNoRet(
-                                                             &ds_arr(home_i_ptr[i], home_j_ptr[i], 0,
-                                                                     DiseaseStats::hospitalization), -1.0_rt);
-                                if (status_ptr[i] != Status::dead) {
-                                    status_ptr[i] = Status::immune;  // If alive, hospitalized patient recovers
-                                    counter_ptr[i] = (mean_immune_time - immune_time_spread) + 2.0_rt*immune_time_spread*amrex::Random(engine);
-                                    symptomatic_ptr[i] = SymptomStatus::presymptomatic;
-                                    withdrawn_ptr[i] = 0;
->>>>>>> 0f04da26
                                 }
                                 if (timer_ptr[i] == 20) {
                                     if (amrex::Random(engine) < CVF[age_group_ptr[i]]) {
@@ -1089,7 +1022,6 @@
                                                     DiseaseStats::death), 1.0_rt);
                                         status_ptr[i] = Status::dead;
                                     }
-<<<<<<< HEAD
                                     amrex::Gpu::Atomic::AddNoRet(
                                                                  &ds_arr(home_i_ptr[i], home_j_ptr[i], 0,
                                                                          DiseaseStats::hospitalization), -1.0_rt);
@@ -1101,62 +1033,19 @@
                                                                          DiseaseStats::ventilator), -1.0_rt);
                                     if (status_ptr[i] != Status::dead) {
                                         status_ptr[i] = Status::immune;  // If alive, ventilated patient recovers
+                                    counter_ptr[i] = (mean_immune_time - immune_time_spread) + 2.0_rt*immune_time_spread*amrex::Random(engine);
+                                    symptomatic_ptr[i] = SymptomStatus::presymptomatic;
+                                    withdrawn_ptr[i] = 0;
                                     }
                                 }
                             }
                             else { // not hospitalized, recover once not infectious
                                 if (counter_ptr[i] >= (incubation_period_ptr[i] + infectious_period_ptr[i])) {
                                     status_ptr[i] = Status::immune;
-                                    counter_ptr[i] = 0.0_rt;
-                                    symptomatic_ptr[i] = SymptomStatus::presymptomatic;
-                                    withdrawn_ptr[i] = 0;
-                                }
-=======
-                                }
-                                amrex::Gpu::Atomic::AddNoRet(
-                                                             &ds_arr(home_i_ptr[i], home_j_ptr[i], 0,
-                                                                     DiseaseStats::hospitalization), -1.0_rt);
-                                amrex::Gpu::Atomic::AddNoRet(
-                                                             &ds_arr(home_i_ptr[i], home_j_ptr[i], 0,
-                                                                     DiseaseStats::ICU), -1.0_rt);
-                                if (status_ptr[i] != Status::dead) {
-                                    status_ptr[i] = Status::immune;  // If alive, ICU patient recovers
                                     counter_ptr[i] = (mean_immune_time - immune_time_spread) + 2.0_rt*immune_time_spread*amrex::Random(engine);
                                     symptomatic_ptr[i] = SymptomStatus::presymptomatic;
                                     withdrawn_ptr[i] = 0;
                                 }
-                            }
-                            if (timer_ptr[i] == 20) {
-                                if (amrex::Random(engine) < CVF[age_group_ptr[i]]) {
-                                    amrex::Gpu::Atomic::AddNoRet(
-                                        &ds_arr(home_i_ptr[i], home_j_ptr[i], 0,
-                                                DiseaseStats::death), 1.0_rt);
-                                    status_ptr[i] = Status::dead;
-                                }
-                                amrex::Gpu::Atomic::AddNoRet(
-                                                             &ds_arr(home_i_ptr[i], home_j_ptr[i], 0,
-                                                                     DiseaseStats::hospitalization), -1.0_rt);
-                                amrex::Gpu::Atomic::AddNoRet(
-                                                             &ds_arr(home_i_ptr[i], home_j_ptr[i], 0,
-                                                                     DiseaseStats::ICU), -1.0_rt);
-                                amrex::Gpu::Atomic::AddNoRet(
-                                                             &ds_arr(home_i_ptr[i], home_j_ptr[i], 0,
-                                                                     DiseaseStats::ventilator), -1.0_rt);
-                                if (status_ptr[i] != Status::dead) {
-                                    status_ptr[i] = Status::immune;  // If alive, ventilated patient recovers
-                                counter_ptr[i] = (mean_immune_time - immune_time_spread) + 2.0_rt*immune_time_spread*amrex::Random(engine);
-                                symptomatic_ptr[i] = SymptomStatus::presymptomatic;
-                                withdrawn_ptr[i] = 0;
-                                }
-                            }
-                        }
-                        else { // not hospitalized, recover once not infectious
-                            if (counter_ptr[i] >= (incubation_period_ptr[i] + infectious_period_ptr[i])) {
-                                status_ptr[i] = Status::immune;
-                                counter_ptr[i] = (mean_immune_time - immune_time_spread) + 2.0_rt*immune_time_spread*amrex::Random(engine);
-                                symptomatic_ptr[i] = SymptomStatus::presymptomatic;
-                                withdrawn_ptr[i] = 0;
->>>>>>> 0f04da26
                             }
                         }
                     }
