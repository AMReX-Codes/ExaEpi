/*! @file InteractionModSchool.H
 * \brief Contains the class describing agent interactions at school
 */

#ifndef _INTERACTION_MOD_SCHOOL_H_
#define _INTERACTION_MOD_SCHOOL_H_

#include "InteractionModel.H"
#include "AgentDefinitions.H"

using namespace amrex;

<<<<<<< HEAD

/*! \brief One-on-one interaction between an infectious agent and a susceptible agent.
 *
 * This function defines the one-on-one interaction between an infectious agent and a
 * susceptible agent at school. */
template <typename PTDType>
struct BinaryInteractionSchool {
AMREX_GPU_DEVICE AMREX_FORCE_INLINE
    ParticleReal operator() (const int infectious_i, /*!< Index of infectious agent */
                             const int susceptible_i, /*!< Index of susceptible agent */
                             const PTDType& a_ptd, /*!< Particle tile data */
                             const DiseaseParm* const a_lparm, /*!< disease paramters */
                             const Real a_social_scale  /*!< Social scale */) const noexcept {
        AMREX_ALWAYS_ASSERT(a_ptd.m_idata[IntIdx::school][infectious_i] == a_ptd.m_idata[IntIdx::school][susceptible_i]);
        AMREX_ALWAYS_ASSERT(a_ptd.m_idata[IntIdx::work_i][infectious_i] == a_ptd.m_idata[IntIdx::work_i][susceptible_i] &&
                            a_ptd.m_idata[IntIdx::work_j][infectious_i] == a_ptd.m_idata[IntIdx::work_j][susceptible_i]);

        auto age_group_ptr = a_ptd.m_idata[IntIdx::age_group];
        auto nborhood_ptr = a_ptd.m_idata[IntIdx::nborhood];
        auto school_ptr = a_ptd.m_idata[IntIdx::school];

        // binned so that infectious and susceptible are in the same school
        int school = school_ptr[susceptible_i];
        //infect *= i_mask;
        //infect *= j_mask;
        // Elementary/middle/high school in common
        if (school > 0 && school < 5) {
            if (age_group_ptr[infectious_i] <= 1) {  // Transmitter i is a child
                if (age_group_ptr[susceptible_i] <= 1) {  // Receiver j is a child
                    return a_lparm->xmit_school[school] * a_social_scale;
                } else {  // Child student -> adult teacher/staff transmission
                    return a_lparm->xmit_sch_c2a[school] * a_social_scale;
                }
            } else if (age_group_ptr[susceptible_i] <= 1) {  // Adult teacher/staff -> child student
                return a_lparm->xmit_sch_a2c[school] * a_social_scale;
            }
        } else {
            if (nborhood_ptr[infectious_i] == nborhood_ptr[susceptible_i]) {
                if (school > 5) {             // Playgroup
                    return a_lparm->xmit_school[6] * a_social_scale;
                } else if (school == 5) {     // Day care
                    return a_lparm->xmit_school[5] * a_social_scale;
                }
            }
        }
        return 0.0_prt;
    }
};


=======
>>>>>>> ca9f9704
template <typename PTDType>
struct SchoolCandidate {
    AMREX_GPU_HOST_DEVICE
    bool operator() (const int idx, const PTDType& ptd) const noexcept {
        return !isHospitalized(idx, ptd) &&
                ptd.m_idata[IntIdx::school][idx] > 0 &&
                !ptd.m_idata[IntIdx::withdrawn][idx] &&
                ptd.m_idata[IntIdx::random_travel][idx] < 0;
    }
};



/*! \brief Class describing agent interactions at school */
template <typename PCType, typename PTDType, typename PType>
class InteractionModSchool : public InteractionModel<PCType, PTDType, PType>
{
    public:

        /*! \brief null constructor */
        InteractionModSchool () : InteractionModel<PCType, PTDType, PType>() {}

        /*! \brief default destructor */
        virtual ~InteractionModSchool () = default;

        /*! \brief Simulate agent interaction at school */
        virtual void interactAgents (PCType& agents, MultiFab&) override;
};


template <typename PCType, typename PTDType, typename PType>
void InteractionModSchool<PCType, PTDType, PType>::interactAgents (PCType& agents, MultiFab&) {
    BL_PROFILE("InteractionModSchool::interactAgents");
    int n_disease = agents.numDiseases();

    SchoolCandidate<PTDType> isCandidate;

    for (int lev = 0; lev < agents.numLevels(); ++lev) {
#ifdef AMREX_USE_OMP
#pragma omp parallel if (Gpu::notInLaunchRegion())
#endif
        for (MFIter mfi = agents.MakeMFIter(lev, TilingIfNotGPU()); mfi.isValid(); ++mfi) {
            auto& ptile = agents.ParticlesAt(lev, mfi);
            const auto& ptd = ptile.getParticleTileData();
            const auto np = ptile.GetArrayOfStructs().numParticles();
            auto& soa = ptile.GetStructOfArrays();
            auto school_ptr = soa.GetIntData(IntIdx::school).data();
            auto nborhood_ptr = soa.GetIntData(IntIdx::nborhood).data();
            auto age_group_ptr = soa.GetIntData(IntIdx::age_group).data();

            GetCommunityIndex<PTDType> getCommunityIndex(agents.Geom(lev), mfi.validbox());

            int max_communities = getCommunityIndex.max();
            int max_school = agents.getMaxGroup(IntIdx::school) + 1;
            int max_nborhood = agents.getMaxGroup(IntIdx::nborhood) + 1;
            AMREX_ALWAYS_ASSERT(max_school <= 6);


            for (int d = 0; d < n_disease; d++) {
                for (auto adults : {true, false}) {
                    Gpu::DeviceVector<int> infected_school_d(max_communities * max_school, 0);
                    auto infected_school_d_ptr = infected_school_d.data();
                    Gpu::DeviceVector<int> infected_daycare_d(max_communities * max_nborhood, 0);
                    auto infected_daycare_d_ptr = infected_daycare_d.data();

                    auto prob_ptr = soa.GetRealData(RealIdx::nattribs + r0(d) + RealIdxDisease::prob).data();
                    auto lparm = agents.getDiseaseParameters_d(d);
                    auto lparm_h = agents.getDiseaseParameters_h(d);
                    Real scale = 1.0_prt;  // TODO this should vary based on cell
                    Real infect = lparm_h->infect * (1.0_rt - lparm_h->vac_eff);

                    ParallelFor(np, [=] AMREX_GPU_DEVICE (int i) noexcept {
                        if (isInfectious(i, ptd, d) && isCandidate(i, ptd) && isAnAdult(i, ptd) == adults) {
                            auto community = getCommunityIndex(ptd, i);
                            if (school_ptr[i] < 5) {
                                Gpu::Atomic::Add(&infected_school_d_ptr[community * max_school + school_ptr[i]], 1);
                            } else if (school_ptr[i] == 5) {
                                Gpu::Atomic::Add(&infected_daycare_d_ptr[community * max_nborhood + nborhood_ptr[i]], 1);
                            }
                        }
                    });
                    Gpu::synchronize();

                    ParallelFor(np, [=] AMREX_GPU_DEVICE (int i) noexcept {
                        if (isSusceptible(i, ptd, d) && isCandidate(i, ptd)) {
                            auto community = getCommunityIndex(ptd, i);
                            if (school_ptr[i] < 5) {
                                int num_infected_school = infected_school_d_ptr[community * max_school + school_ptr[i]];
                                ParticleReal school_prob = 0;
                                if (adults) {   // transmitters are adults
                                    if (age_group_ptr[i] <= 1) {  // Adult teacher/staff -> child student
                                        school_prob = 1.0_prt - infect * lparm->xmit_sch_a2c[school_ptr[i]] * scale; // * 0.25;
                                    } else {  // adult to adult
                                        school_prob = 1.0_prt - infect * lparm->xmit_school[school_ptr[i]] * scale;
                                    }
                                } else { // Transmitters are children
                                    if (age_group_ptr[i] <= 1) {  // Receiver j is a child
                                        school_prob = 1.0_prt - infect * lparm->xmit_school[school_ptr[i]] * scale;
                                    } else {  // Child student -> adult teacher/staff transmission
                                        school_prob = 1.0_prt - infect * lparm->xmit_sch_c2a[school_ptr[i]] * scale; // * 0.5;
                                    }
                                }
                                prob_ptr[i] *= static_cast<ParticleReal>(std::pow(school_prob, num_infected_school));
                            } else if (school_ptr[i] == 5) {
                                int num_infected_daycare = infected_daycare_d_ptr[community * max_nborhood + nborhood_ptr[i]];
                                ParticleReal daycare_prob = 1.0_prt - infect * lparm->xmit_school[school_ptr[i]] * scale;
                                prob_ptr[i] *= static_cast<ParticleReal>(std::pow(daycare_prob, num_infected_daycare));
                            }
                        }
                    });
                    Gpu::synchronize();
                }
            }
        }
    }
}


#endif<|MERGE_RESOLUTION|>--- conflicted
+++ resolved
@@ -10,59 +10,6 @@
 
 using namespace amrex;
 
-<<<<<<< HEAD
-
-/*! \brief One-on-one interaction between an infectious agent and a susceptible agent.
- *
- * This function defines the one-on-one interaction between an infectious agent and a
- * susceptible agent at school. */
-template <typename PTDType>
-struct BinaryInteractionSchool {
-AMREX_GPU_DEVICE AMREX_FORCE_INLINE
-    ParticleReal operator() (const int infectious_i, /*!< Index of infectious agent */
-                             const int susceptible_i, /*!< Index of susceptible agent */
-                             const PTDType& a_ptd, /*!< Particle tile data */
-                             const DiseaseParm* const a_lparm, /*!< disease paramters */
-                             const Real a_social_scale  /*!< Social scale */) const noexcept {
-        AMREX_ALWAYS_ASSERT(a_ptd.m_idata[IntIdx::school][infectious_i] == a_ptd.m_idata[IntIdx::school][susceptible_i]);
-        AMREX_ALWAYS_ASSERT(a_ptd.m_idata[IntIdx::work_i][infectious_i] == a_ptd.m_idata[IntIdx::work_i][susceptible_i] &&
-                            a_ptd.m_idata[IntIdx::work_j][infectious_i] == a_ptd.m_idata[IntIdx::work_j][susceptible_i]);
-
-        auto age_group_ptr = a_ptd.m_idata[IntIdx::age_group];
-        auto nborhood_ptr = a_ptd.m_idata[IntIdx::nborhood];
-        auto school_ptr = a_ptd.m_idata[IntIdx::school];
-
-        // binned so that infectious and susceptible are in the same school
-        int school = school_ptr[susceptible_i];
-        //infect *= i_mask;
-        //infect *= j_mask;
-        // Elementary/middle/high school in common
-        if (school > 0 && school < 5) {
-            if (age_group_ptr[infectious_i] <= 1) {  // Transmitter i is a child
-                if (age_group_ptr[susceptible_i] <= 1) {  // Receiver j is a child
-                    return a_lparm->xmit_school[school] * a_social_scale;
-                } else {  // Child student -> adult teacher/staff transmission
-                    return a_lparm->xmit_sch_c2a[school] * a_social_scale;
-                }
-            } else if (age_group_ptr[susceptible_i] <= 1) {  // Adult teacher/staff -> child student
-                return a_lparm->xmit_sch_a2c[school] * a_social_scale;
-            }
-        } else {
-            if (nborhood_ptr[infectious_i] == nborhood_ptr[susceptible_i]) {
-                if (school > 5) {             // Playgroup
-                    return a_lparm->xmit_school[6] * a_social_scale;
-                } else if (school == 5) {     // Day care
-                    return a_lparm->xmit_school[5] * a_social_scale;
-                }
-            }
-        }
-        return 0.0_prt;
-    }
-};
-
-
-=======
->>>>>>> ca9f9704
 template <typename PTDType>
 struct SchoolCandidate {
     AMREX_GPU_HOST_DEVICE
