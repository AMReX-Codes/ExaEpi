/*! @file InteractionModWorkNborhood.H
 * \brief Contains the class describing agent interactions at neighborhood
 */

#ifndef _INTERACTION_MOD_WORK_NBORHOOD_H_
#define _INTERACTION_MOD_WORK_NBORHOOD_H_

#include "InteractionModel.H"
#include "AgentDefinitions.H"

using namespace amrex;

<<<<<<< HEAD
/*! \brief One-on-one interaction between an infectious agent and a susceptible agent.
 *
 * This function defines the one-on-one interaction between an infectious agent and a
 * susceptible agent in the neighborhood/community. */
template <typename PTDType>
struct BinaryInteractionWorkNborhood {
AMREX_GPU_DEVICE AMREX_FORCE_INLINE
    ParticleReal operator() (const int infectious_i, /*!< Index of infectious agent */
                             const int susceptible_i, /*!< Index of susceptible agent */
                             const PTDType& a_ptd, /*!< Particle tile data */
                             const DiseaseParm* const a_lparm, /*!< disease paramters */
                             const Real a_social_scale /*!< Social scale */) const noexcept {
        auto age_group_ptr = a_ptd.m_idata[IntIdx::age_group];
        auto nborhood_ptr = a_ptd.m_idata[IntIdx::nborhood];
        auto work_nborhood_ptr = a_ptd.m_idata[IntIdx::work_nborhood];
        auto random_travel_ptr = a_ptd.m_idata[IntIdx::random_travel];

        AMREX_ALWAYS_ASSERT(a_ptd.m_idata[IntIdx::work_i][infectious_i] == a_ptd.m_idata[IntIdx::work_i][susceptible_i] &&
                            a_ptd.m_idata[IntIdx::work_j][infectious_i] == a_ptd.m_idata[IntIdx::work_j][susceptible_i]);
        AMREX_ALWAYS_ASSERT(random_travel_ptr[infectious_i] < 0 && random_travel_ptr[susceptible_i] < 0);

        //infect *= i_mask;
        //infect *= j_mask;
        // define neighbordhood based on age of agent
        int nborhood_infectious = age_group_ptr[infectious_i] > 1 ? work_nborhood_ptr[infectious_i] : nborhood_ptr[infectious_i];
        int nborhood_susceptible = age_group_ptr[susceptible_i] > 1 ? work_nborhood_ptr[susceptible_i] : nborhood_ptr[susceptible_i];

        // school < 0 means a child normally attends school, but not today
        // Should always be in the same community = same cell
        // Neighborhood?
        if (nborhood_infectious == nborhood_susceptible) {
            return infectProb(a_ptd, infectious_i, susceptible_i, a_lparm->xmit_hood_SC, a_lparm->xmit_hood) * a_social_scale;
        } else { // Community?
            return infectProb(a_ptd, infectious_i, susceptible_i, a_lparm->xmit_comm_SC, a_lparm->xmit_comm) * a_social_scale;
        }
    }
};

=======
>>>>>>> ca9f9704
template <typename PTDType>
struct WorkNborhoodCandidate {
    AMREX_GPU_HOST_DEVICE
    bool operator() (const int idx, const PTDType& ptd) const noexcept {
        return !isHospitalized(idx, ptd) && !ptd.m_idata[IntIdx::withdrawn][idx] && ptd.m_idata[IntIdx::random_travel][idx] < 0;
    }
};


/*! \brief Class describing agent interactions in the neighborhood/community */
template <typename PCType, typename PTDType, typename PType>
class InteractionModWorkNborhood : public InteractionModel<PCType, PTDType, PType>
{
    public:

        /*! \brief null constructor */
        InteractionModWorkNborhood () : InteractionModel<PCType, PTDType, PType>() {}

        /*! \brief default destructor */
        virtual ~InteractionModWorkNborhood() = default;

        /*! \brief Simulate agent interaction in the neighborhood/community */
<<<<<<< HEAD
        virtual void interactAgents (PCType& agents, MultiFab&) override {
            /*
            // passing -1 for the binning group indicates bin only by community (cell)
            interactAgentsImpl<InteractionModWorkNborhood<PCType, PTDType, PType>, PCType, PTDType,
                                WorkNborhoodCandidate<PTDType>,
                                BinaryInteractionWorkNborhood<PTDType>>(*this, agents, -1);
            */
            fastInteractWorkNborhood(agents);

        }

        void fastInteractWorkNborhood (PCType &agents);

};

template <typename PCType, typename PTDType, typename PType>
void InteractionModWorkNborhood<PCType, PTDType, PType>::fastInteractWorkNborhood (PCType& agents) {
    BL_PROFILE(__func__);
=======
        virtual void interactAgents (PCType& agents, MultiFab&) override;
};

template <typename PCType, typename PTDType, typename PType>
void InteractionModWorkNborhood<PCType, PTDType, PType>::interactAgents (PCType& agents, MultiFab&) {
    BL_PROFILE("InteractionModWorkNborhood::interactAgents");
>>>>>>> ca9f9704
    int n_disease = agents.numDiseases();

    WorkNborhoodCandidate<PTDType> isCandidate;

    for (int lev = 0; lev < agents.numLevels(); ++lev) {
#ifdef AMREX_USE_OMP
#pragma omp parallel if (Gpu::notInLaunchRegion())
#endif
        for (MFIter mfi = agents.MakeMFIter(lev, TilingIfNotGPU()); mfi.isValid(); ++mfi) {
            auto& ptile = agents.ParticlesAt(lev, mfi);
            const auto& ptd = ptile.getParticleTileData();
            const auto np = ptile.GetArrayOfStructs().numParticles();
            auto& soa = ptile.GetStructOfArrays();
            auto work_nborhood_ptr = soa.GetIntData(IntIdx::work_nborhood).data();
            auto home_nborhood_ptr = soa.GetIntData(IntIdx::nborhood).data();
            auto age_group_ptr = soa.GetIntData(IntIdx::age_group).data();

            GetCommunityIndex<PTDType> getCommunityIndex(agents.Geom(lev), mfi.validbox());

            int max_communities = getCommunityIndex.max();
            int max_work_nborhood = agents.getMaxGroup(IntIdx::work_nborhood) + 1;
            int max_home_nborhood = agents.getMaxGroup(IntIdx::nborhood) + 1;
            int max_nborhood = max(max_work_nborhood, max_home_nborhood);
            AMREX_ALWAYS_ASSERT(max_nborhood <= np);

            for (int d = 0; d < n_disease; d++) {
                Gpu::DeviceVector<int> infected_community_d(max_communities, 0);
                Gpu::DeviceVector<int> infected_nborhood_d(max_communities * max_nborhood, 0);
                auto infected_community_d_ptr = infected_community_d.data();
                auto infected_nborhood_d_ptr = infected_nborhood_d.data();

                auto prob_ptr = soa.GetRealData(RealIdx::nattribs + r0(d) + RealIdxDisease::prob).data();
                auto lparm = agents.getDiseaseParameters_d(d);
                auto lparm_h = agents.getDiseaseParameters_h(d);
                Real scale = 1.0_prt;  // TODO this should vary based on cell
                Real infect = lparm_h->infect * (1.0_rt - lparm_h->vac_eff);

                ParallelFor(np, [=] AMREX_GPU_DEVICE (int i) noexcept {
                    if (isInfectious(i, ptd, d) && isCandidate(i, ptd)) {
                        auto community = getCommunityIndex(ptd, i);
                        int nborhood = age_group_ptr[i] > 1 ? work_nborhood_ptr[i] : home_nborhood_ptr[i];
                        Gpu::Atomic::Add(&infected_community_d_ptr[community], 1);
                        Gpu::Atomic::Add(&infected_nborhood_d_ptr[community * max_nborhood + nborhood], 1);
                    }
                });
                Gpu::synchronize();

                ParallelFor(np, [=] AMREX_GPU_DEVICE (int i) noexcept {
                    if (isSusceptible(i, ptd, d) && isCandidate(i, ptd)) {
                        auto community = getCommunityIndex(ptd, i);
                        int nborhood = age_group_ptr[i] > 1 ? work_nborhood_ptr[i] : home_nborhood_ptr[i];
                        int num_infected_nborhood = infected_nborhood_d_ptr[community * max_nborhood + nborhood];
                        int num_infected_community = infected_community_d_ptr[community];
                        AMREX_ALWAYS_ASSERT(num_infected_community >= num_infected_nborhood);
                        ParticleReal comm_prob = 1.0_prt - infect * lparm->xmit_comm[ptd.m_idata[IntIdx::age_group][i]] * scale;
                        prob_ptr[i] *= static_cast<ParticleReal>(std::pow(comm_prob, num_infected_community - num_infected_nborhood));
                        ParticleReal nborhood_prob = 1.0_prt - infect * lparm->xmit_hood[ptd.m_idata[IntIdx::age_group][i]] * scale;
                        prob_ptr[i] *= static_cast<ParticleReal>(std::pow(nborhood_prob, num_infected_nborhood));
                    }
                });
                Gpu::synchronize();
            }
        }
    }
}


#endif<|MERGE_RESOLUTION|>--- conflicted
+++ resolved
@@ -10,47 +10,6 @@
 
 using namespace amrex;
 
-<<<<<<< HEAD
-/*! \brief One-on-one interaction between an infectious agent and a susceptible agent.
- *
- * This function defines the one-on-one interaction between an infectious agent and a
- * susceptible agent in the neighborhood/community. */
-template <typename PTDType>
-struct BinaryInteractionWorkNborhood {
-AMREX_GPU_DEVICE AMREX_FORCE_INLINE
-    ParticleReal operator() (const int infectious_i, /*!< Index of infectious agent */
-                             const int susceptible_i, /*!< Index of susceptible agent */
-                             const PTDType& a_ptd, /*!< Particle tile data */
-                             const DiseaseParm* const a_lparm, /*!< disease paramters */
-                             const Real a_social_scale /*!< Social scale */) const noexcept {
-        auto age_group_ptr = a_ptd.m_idata[IntIdx::age_group];
-        auto nborhood_ptr = a_ptd.m_idata[IntIdx::nborhood];
-        auto work_nborhood_ptr = a_ptd.m_idata[IntIdx::work_nborhood];
-        auto random_travel_ptr = a_ptd.m_idata[IntIdx::random_travel];
-
-        AMREX_ALWAYS_ASSERT(a_ptd.m_idata[IntIdx::work_i][infectious_i] == a_ptd.m_idata[IntIdx::work_i][susceptible_i] &&
-                            a_ptd.m_idata[IntIdx::work_j][infectious_i] == a_ptd.m_idata[IntIdx::work_j][susceptible_i]);
-        AMREX_ALWAYS_ASSERT(random_travel_ptr[infectious_i] < 0 && random_travel_ptr[susceptible_i] < 0);
-
-        //infect *= i_mask;
-        //infect *= j_mask;
-        // define neighbordhood based on age of agent
-        int nborhood_infectious = age_group_ptr[infectious_i] > 1 ? work_nborhood_ptr[infectious_i] : nborhood_ptr[infectious_i];
-        int nborhood_susceptible = age_group_ptr[susceptible_i] > 1 ? work_nborhood_ptr[susceptible_i] : nborhood_ptr[susceptible_i];
-
-        // school < 0 means a child normally attends school, but not today
-        // Should always be in the same community = same cell
-        // Neighborhood?
-        if (nborhood_infectious == nborhood_susceptible) {
-            return infectProb(a_ptd, infectious_i, susceptible_i, a_lparm->xmit_hood_SC, a_lparm->xmit_hood) * a_social_scale;
-        } else { // Community?
-            return infectProb(a_ptd, infectious_i, susceptible_i, a_lparm->xmit_comm_SC, a_lparm->xmit_comm) * a_social_scale;
-        }
-    }
-};
-
-=======
->>>>>>> ca9f9704
 template <typename PTDType>
 struct WorkNborhoodCandidate {
     AMREX_GPU_HOST_DEVICE
@@ -73,33 +32,12 @@
         virtual ~InteractionModWorkNborhood() = default;
 
         /*! \brief Simulate agent interaction in the neighborhood/community */
-<<<<<<< HEAD
-        virtual void interactAgents (PCType& agents, MultiFab&) override {
-            /*
-            // passing -1 for the binning group indicates bin only by community (cell)
-            interactAgentsImpl<InteractionModWorkNborhood<PCType, PTDType, PType>, PCType, PTDType,
-                                WorkNborhoodCandidate<PTDType>,
-                                BinaryInteractionWorkNborhood<PTDType>>(*this, agents, -1);
-            */
-            fastInteractWorkNborhood(agents);
-
-        }
-
-        void fastInteractWorkNborhood (PCType &agents);
-
-};
-
-template <typename PCType, typename PTDType, typename PType>
-void InteractionModWorkNborhood<PCType, PTDType, PType>::fastInteractWorkNborhood (PCType& agents) {
-    BL_PROFILE(__func__);
-=======
         virtual void interactAgents (PCType& agents, MultiFab&) override;
 };
 
 template <typename PCType, typename PTDType, typename PType>
 void InteractionModWorkNborhood<PCType, PTDType, PType>::interactAgents (PCType& agents, MultiFab&) {
     BL_PROFILE("InteractionModWorkNborhood::interactAgents");
->>>>>>> ca9f9704
     int n_disease = agents.numDiseases();
 
     WorkNborhoodCandidate<PTDType> isCandidate;
