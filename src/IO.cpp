--- conflicted
+++ resolved
@@ -96,71 +96,52 @@
                                     step );
     }
 
-<<<<<<< HEAD
     {
+        Vector<int> write_real_comp = {}, write_int_comp = {};
         Vector<std::string> real_varnames = {}, int_varnames = {};
         // non-disease-specific attributes
-        real_varnames.push_back("treatment_timer");
-        int_varnames.push_back ("age_group");
-        int_varnames.push_back ("family");
-        int_varnames.push_back ("home_i");
-        int_varnames.push_back ("home_j");
-        int_varnames.push_back ("work_i");
-        int_varnames.push_back ("work_j");
-        int_varnames.push_back ("nborhood");
-        int_varnames.push_back ("school");
-        int_varnames.push_back ("workgroup");
-        int_varnames.push_back ("work_nborhood");
-        int_varnames.push_back ("withdrawn");
+        real_varnames.push_back("treatment_timer"); write_real_comp.push_back(1);
+        int_varnames.push_back ("age_group"); write_int_comp.push_back(static_cast<int>(step==0));
+        int_varnames.push_back ("family"); write_int_comp.push_back(static_cast<int>(step==0));
+        int_varnames.push_back ("home_i"); write_int_comp.push_back(static_cast<int>(step==0));
+        int_varnames.push_back ("home_j"); write_int_comp.push_back(static_cast<int>(step==0));
+        int_varnames.push_back ("work_i"); write_int_comp.push_back(static_cast<int>(step==0));
+        int_varnames.push_back ("work_j"); write_int_comp.push_back(static_cast<int>(step==0));
+        int_varnames.push_back ("nborhood"); write_int_comp.push_back(static_cast<int>(step==0));
+        int_varnames.push_back ("school"); write_int_comp.push_back(static_cast<int>(step==0));
+        int_varnames.push_back ("workgroup"); write_int_comp.push_back(static_cast<int>(step==0));
+        int_varnames.push_back ("work_nborhood"); write_int_comp.push_back(static_cast<int>(step==0));
+        int_varnames.push_back ("withdrawn"); write_int_comp.push_back(1);
         // disease-specific (runtime-added) attributes
         if (num_diseases == 1) {
-            real_varnames.push_back("disease_counter");
-            real_varnames.push_back("infection_prob");
-            real_varnames.push_back("incubation_period");
-            real_varnames.push_back("infectious_period");
-            real_varnames.push_back("symptomdev_period");
-            int_varnames.push_back ("status");
-            int_varnames.push_back ("strain");
-            int_varnames.push_back ("symptomatic");
+            real_varnames.push_back("disease_counter"); write_real_comp.push_back(1);
+            real_varnames.push_back("infection_prob"); write_real_comp.push_back(1);
+            real_varnames.push_back("incubation_period"); write_real_comp.push_back(static_cast<int>(step==0));
+            real_varnames.push_back("infectious_period"); write_real_comp.push_back(static_cast<int>(step==0));
+            real_varnames.push_back("symptomdev_period"); write_real_comp.push_back(static_cast<int>(step==0));
+            int_varnames.push_back ("status"); write_int_comp.push_back(1);
+            int_varnames.push_back ("strain"); write_int_comp.push_back(static_cast<int>(step==0));
+            int_varnames.push_back ("symptomatic"); write_int_comp.push_back(1);
         } else {
             for (int d = 0; d < num_diseases; d++) {
-                real_varnames.push_back(disease_names[d]+"_disease_counter");
-                real_varnames.push_back(disease_names[d]+"_infection_prob");
-                real_varnames.push_back(disease_names[d]+"_incubation_period");
-                real_varnames.push_back(disease_names[d]+"_infectious_period");
-                real_varnames.push_back(disease_names[d]+"_symptomdev_period");
-                int_varnames.push_back (disease_names[d]+"_status");
-                int_varnames.push_back (disease_names[d]+"_strain");
-                int_varnames.push_back (disease_names[d]+"_symptomatic");
+                real_varnames.push_back(disease_names[d]+"_disease_counter"); write_real_comp.push_back(1);
+                real_varnames.push_back(disease_names[d]+"_infection_prob"); write_real_comp.push_back(1);
+                real_varnames.push_back(disease_names[d]+"_incubation_period"); write_real_comp.push_back(static_cast<int>(step==0));
+                real_varnames.push_back(disease_names[d]+"_infectious_period"); write_real_comp.push_back(static_cast<int>(step==0));
+                real_varnames.push_back(disease_names[d]+"_symptomdev_period"); write_real_comp.push_back(static_cast<int>(step==0));
+                int_varnames.push_back (disease_names[d]+"_status"); write_int_comp.push_back(1);
+                int_varnames.push_back (disease_names[d]+"_strain"); write_int_comp.push_back(static_cast<int>(step==0));
+                int_varnames.push_back (disease_names[d]+"_symptomatic"); write_int_comp.push_back(1);
             }
         }
 
         pc.WritePlotFile(   amrex::Concatenate("plt", step, 5),
                             "agents",
+                            write_real_comp,
+                            write_int_comp,
                             real_varnames,
                             int_varnames );
     }
-=======
-    amrex::Vector<int> write_real_comp;
-    amrex::Vector<int> write_int_comp;
-    amrex::Vector<std::string> real_comp_names = {"disease_counter", "treatment_timer", "infection_prob", "incubation_period", "infectious_period", "symptomdev_period"};
-    amrex::Vector<std::string> int_comp_names = {"status", "strain", "age_group", "family", "home_i", "home_j", "work_i", "work_j", "nborhood", "school", "workgroup", "work_nborhood", "withdrawn", "symptomatic"};
-
-    if (step == 0) {
-        write_real_comp = {1, 1, 1, 1, 1, 1};
-        write_int_comp = {1, 1, 1, 1, 1, 1, 1, 1, 1, 1, 1, 1, 1, 1};
-    } else {
-        write_real_comp = {1, 1, 1, 0, 0, 0};
-        write_int_comp = {1, 0, 0, 0, 0, 0, 0, 0, 0, 0, 0, 0, 1, 1};
-    }
-
-    WriteSingleLevelPlotfile(amrex::Concatenate("plt", step, 5), output_mf,
-                             {"total", "never_infected", "infected", "immune", "susceptible", "unit", "FIPS", "Tract", "comm"},
-                             pc.ParticleGeom(0), cur_time, step);
-
-    pc.WritePlotFile(amrex::Concatenate("plt", step, 5), "agents",
-                     write_real_comp, write_int_comp, real_comp_names, int_comp_names);
->>>>>>> fa821f7c
 }
 
 /*! \brief Writes diagnostic data by FIPS code
