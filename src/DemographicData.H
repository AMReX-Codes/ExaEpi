--- conflicted
+++ resolved
@@ -74,10 +74,7 @@
     amrex::Gpu::DeviceVector<int> Ndaywork_d; /*!< Number of daytime workers (GPU device) */
     amrex::Gpu::DeviceVector<int> myIDtoUnit_d; /*!< Given myID #, what Unit # is it? (GPU device) */
     amrex::Gpu::DeviceVector<int> Unit_on_proc_d; /*!< Is any part of this unit on this processor? (GPU device) */
-<<<<<<< HEAD
-=======
 
->>>>>>> 21365029
     static const int COMMUNITY_SIZE = 2000;
 };
 
