--- conflicted
+++ resolved
@@ -37,38 +37,6 @@
  * This function defines the one-on-one interaction between an infectious agent and a
  * susceptible agent at work. */
 template <typename PTDType>
-<<<<<<< HEAD
-AMREX_GPU_DEVICE AMREX_FORCE_INLINE
-static void binaryInteractionWork ( const int a_i, /*!< Index of infectious agent */
-                                    const int a_j, /*!< Index of susceptible agent */
-                                    const PTDType& a_ptd, /*!< Particle tile data */
-                                    const DiseaseParm* const a_lparm, /*!< disease paramters */
-                                    const Real a_work_scale, /*!< Work scale */
-                                    ParticleReal* const a_prob_ptr, /*!< infection probability */
-                                    const int a_thread /*!< agent index of this thread */)
-{
-    Real infect = a_lparm->infect;
-    infect *= (1.0_rt - a_lparm->vac_eff);
-
-    auto work_i_ptr = a_ptd.m_idata[IntIdx::work_i];
-    auto workgroup_ptr = a_ptd.m_idata[IntIdx::workgroup];
-    auto withdrawn_ptr = a_ptd.m_idata[IntIdx::withdrawn];
-    if (withdrawn_ptr[a_i] || withdrawn_ptr[a_j]) { return; }
-    auto random_travel_ptr = a_ptd.m_idata[IntIdx::random_travel];
-    if ((random_travel_ptr[a_i] >= 0) || (random_travel_ptr[a_j] >= 0)) {return;}
-    auto air_travel_ptr = a_ptd.m_idata[IntIdx::air_travel];
-    if ((air_travel_ptr[a_i] >= 0) || (air_travel_ptr[a_j] >= 0)) {return;}
-
-    //infect *= i_mask;
-    //infect *= j_mask;
-    ParticleReal prob = 1.0_prt;
-
-    /* Workgroup transmission */
-    if (workgroup_ptr[a_i] && (work_i_ptr[a_i] >= 0)) { // transmitter i at work
-        if ((work_i_ptr[a_j] >= 0) && (workgroup_ptr[a_i] == workgroup_ptr[a_j])) {  // coworker
-            prob *= 1.0_prt - infect * a_lparm->xmit_work * a_work_scale;
-        }
-=======
 struct BinaryInteractionWork {
     AMREX_GPU_HOST_DEVICE
     ParticleReal operator() (const int infectious_i,
@@ -82,7 +50,6 @@
         //infect *= i_mask;
         //infect *= j_mask;
         return a_lparm->xmit_work * a_work_scale;
->>>>>>> 673646ee
     }
 };
 
@@ -94,6 +61,7 @@
                 ptd.m_idata[IntIdx::work_i][idx] >= 0 &&
                 ptd.m_idata[IntIdx::workgroup][idx] > 0 &&
                 !ptd.m_idata[IntIdx::withdrawn][idx] &&
+                ptd.m_idata[IntIdx::air_travel][idx] < 0 &&
                 ptd.m_idata[IntIdx::random_travel][idx] < 0;
     }
 };
