/*! @file InteractionModWork.H
 * \brief Contains the class describing agent interactions at work
 */

#ifndef _INTERACTION_MOD_WORK_H_
#define _INTERACTION_MOD_WORK_H_

#include "InteractionModel.H"
#include "AgentDefinitions.H"

using namespace amrex;

<<<<<<< HEAD

template <typename ParticleType>
struct GetWorkerBin
{
    GpuArray<Real,AMREX_SPACEDIM> plo;
    GpuArray<Real,AMREX_SPACEDIM> dxi;
    Box domain;
    IntVect bin_size;
    Box box;
    int max_wg;

    AMREX_GPU_HOST_DEVICE
    unsigned int operator() (const ParticleType& p) const noexcept
    {
        Box tbx;
        auto iv = getParticleCell(p, plo, dxi, domain);
        auto tid = getTileIndex(iv, box, true, bin_size, tbx);
        auto wg = p.idata(0);
        return static_cast<unsigned int>(tid * max_wg + wg);
    }
};

/*! \brief One-on-one interaction between an infectious agent and a susceptible agent.
 *
 * This function defines the one-on-one interaction between an infectious agent and a
 * susceptible agent at work. */
template <typename PTDType>
struct BinaryInteractionWork {
    AMREX_GPU_HOST_DEVICE
    ParticleReal operator() (const int infectious_i,
                             const int susceptible_i,
                             const PTDType& a_ptd,
                             const DiseaseParm* const a_lparm,
                             const Real a_work_scale) const noexcept {
        AMREX_ALWAYS_ASSERT(a_ptd.m_idata[IntIdx::workgroup][infectious_i] == a_ptd.m_idata[IntIdx::workgroup][susceptible_i]);
        AMREX_ALWAYS_ASSERT(a_ptd.m_idata[IntIdx::work_i][infectious_i] == a_ptd.m_idata[IntIdx::work_i][susceptible_i] &&
                            a_ptd.m_idata[IntIdx::work_j][infectious_i] == a_ptd.m_idata[IntIdx::work_j][susceptible_i]);
        //infect *= i_mask;
        //infect *= j_mask;
        return a_lparm->xmit_work * a_work_scale;
    }
};

=======
>>>>>>> ca9f9704
template <typename PTDType>
struct WorkCandidate {
    AMREX_GPU_HOST_DEVICE
    bool operator() (const int idx, const PTDType& ptd) const noexcept {
        return !isHospitalized(idx, ptd) &&
                ptd.m_idata[IntIdx::work_i][idx] >= 0 &&
                ptd.m_idata[IntIdx::workgroup][idx] > 0 &&
                !ptd.m_idata[IntIdx::withdrawn][idx] &&
                ptd.m_idata[IntIdx::random_travel][idx] < 0;
    }
};


/*! \brief Class describing agent interactions at work */
template <typename PCType, typename PTDType, typename PType>
class InteractionModWork : public InteractionModel<PCType, PTDType, PType>
{
    public:

        /*! \brief null constructor */
        InteractionModWork () : InteractionModel<PCType, PTDType, PType>() {}

        /*! \brief default destructor */
        virtual ~InteractionModWork () = default;

        /*! \brief Simulate agent interaction at work */
<<<<<<< HEAD
        virtual void interactAgents (PCType& agents, MultiFab&) override {
            /*
            interactAgentsImpl<InteractionModWork<PCType, PTDType, PType>, PCType, PTDType,
                               WorkCandidate<PTDType>,
                               BinaryInteractionWork<PTDType>>(*this, agents, IntIdx::workgroup);
            */
            fastInteractWork (agents);

        }

        void fastInteractWork (PCType &agents);

=======
        virtual void interactAgents (PCType& agents, MultiFab&) override;

>>>>>>> ca9f9704
};


template <typename PCType, typename PTDType, typename PType>
<<<<<<< HEAD
void InteractionModWork<PCType, PTDType, PType>::fastInteractWork (PCType& agents) {
    BL_PROFILE(__func__);
=======
void InteractionModWork<PCType, PTDType, PType>::interactAgents (PCType& agents, MultiFab&) {
    BL_PROFILE("InteractionModWork::interactAgents");
>>>>>>> ca9f9704
    int n_disease = agents.numDiseases();

    WorkCandidate<PTDType> isCandidate;

    for (int lev = 0; lev < agents.numLevels(); ++lev) {
#ifdef AMREX_USE_OMP
#pragma omp parallel if (Gpu::notInLaunchRegion())
#endif
        for (MFIter mfi = agents.MakeMFIter(lev, TilingIfNotGPU()); mfi.isValid(); ++mfi) {
            auto& ptile = agents.ParticlesAt(lev, mfi);
            const auto& ptd = ptile.getParticleTileData();
            const auto np = ptile.GetArrayOfStructs().numParticles();
            auto& soa = ptile.GetStructOfArrays();
            auto workgroup_ptr = soa.GetIntData(IntIdx::workgroup).data();

            GetCommunityIndex<PTDType> getCommunityIndex(agents.Geom(lev), mfi.validbox());

            int max_communities = getCommunityIndex.max();
            int max_workgroup = agents.getMaxGroup(IntIdx::workgroup) + 1;
            AMREX_ALWAYS_ASSERT(max_workgroup <= np);


            for (int d = 0; d < n_disease; d++) {
                Gpu::DeviceVector<int> infected_workgroup_d(max_communities * max_workgroup, 0);
                auto infected_workgroup_d_ptr = infected_workgroup_d.data();

                auto prob_ptr = soa.GetRealData(RealIdx::nattribs + r0(d) + RealIdxDisease::prob).data();
                auto lparm = agents.getDiseaseParameters_d(d);
                auto lparm_h = agents.getDiseaseParameters_h(d);
                Real scale = 1.0_prt;  // TODO this should vary based on cell
                Real infect = lparm_h->infect * (1.0_rt - lparm_h->vac_eff);

                ParallelFor(np, [=] AMREX_GPU_DEVICE (int i) noexcept {
                    if (isInfectious(i, ptd, d) && isCandidate(i, ptd)) {
                        auto community = getCommunityIndex(ptd, i);
                        Gpu::Atomic::Add(&infected_workgroup_d_ptr[community * max_workgroup + workgroup_ptr[i]], 1);
                    }
                });
                Gpu::synchronize();

                ParallelFor(np, [=] AMREX_GPU_DEVICE (int i) noexcept {
                    if (isSusceptible(i, ptd, d) && isCandidate(i, ptd)) {
                        auto community = getCommunityIndex(ptd, i);
                        int num_infected_workgroup = infected_workgroup_d_ptr[community * max_workgroup + workgroup_ptr[i]];
                        ParticleReal workgroup_prob = 1.0_prt - infect * lparm->xmit_work * scale;
                        prob_ptr[i] *= static_cast<ParticleReal>(std::pow(workgroup_prob, num_infected_workgroup));
                    }
                });
                Gpu::synchronize();
            }
        }
    }
}



#endif<|MERGE_RESOLUTION|>--- conflicted
+++ resolved
@@ -10,52 +10,6 @@
 
 using namespace amrex;
 
-<<<<<<< HEAD
-
-template <typename ParticleType>
-struct GetWorkerBin
-{
-    GpuArray<Real,AMREX_SPACEDIM> plo;
-    GpuArray<Real,AMREX_SPACEDIM> dxi;
-    Box domain;
-    IntVect bin_size;
-    Box box;
-    int max_wg;
-
-    AMREX_GPU_HOST_DEVICE
-    unsigned int operator() (const ParticleType& p) const noexcept
-    {
-        Box tbx;
-        auto iv = getParticleCell(p, plo, dxi, domain);
-        auto tid = getTileIndex(iv, box, true, bin_size, tbx);
-        auto wg = p.idata(0);
-        return static_cast<unsigned int>(tid * max_wg + wg);
-    }
-};
-
-/*! \brief One-on-one interaction between an infectious agent and a susceptible agent.
- *
- * This function defines the one-on-one interaction between an infectious agent and a
- * susceptible agent at work. */
-template <typename PTDType>
-struct BinaryInteractionWork {
-    AMREX_GPU_HOST_DEVICE
-    ParticleReal operator() (const int infectious_i,
-                             const int susceptible_i,
-                             const PTDType& a_ptd,
-                             const DiseaseParm* const a_lparm,
-                             const Real a_work_scale) const noexcept {
-        AMREX_ALWAYS_ASSERT(a_ptd.m_idata[IntIdx::workgroup][infectious_i] == a_ptd.m_idata[IntIdx::workgroup][susceptible_i]);
-        AMREX_ALWAYS_ASSERT(a_ptd.m_idata[IntIdx::work_i][infectious_i] == a_ptd.m_idata[IntIdx::work_i][susceptible_i] &&
-                            a_ptd.m_idata[IntIdx::work_j][infectious_i] == a_ptd.m_idata[IntIdx::work_j][susceptible_i]);
-        //infect *= i_mask;
-        //infect *= j_mask;
-        return a_lparm->xmit_work * a_work_scale;
-    }
-};
-
-=======
->>>>>>> ca9f9704
 template <typename PTDType>
 struct WorkCandidate {
     AMREX_GPU_HOST_DEVICE
@@ -82,34 +36,14 @@
         virtual ~InteractionModWork () = default;
 
         /*! \brief Simulate agent interaction at work */
-<<<<<<< HEAD
-        virtual void interactAgents (PCType& agents, MultiFab&) override {
-            /*
-            interactAgentsImpl<InteractionModWork<PCType, PTDType, PType>, PCType, PTDType,
-                               WorkCandidate<PTDType>,
-                               BinaryInteractionWork<PTDType>>(*this, agents, IntIdx::workgroup);
-            */
-            fastInteractWork (agents);
-
-        }
-
-        void fastInteractWork (PCType &agents);
-
-=======
         virtual void interactAgents (PCType& agents, MultiFab&) override;
 
->>>>>>> ca9f9704
 };
 
 
 template <typename PCType, typename PTDType, typename PType>
-<<<<<<< HEAD
-void InteractionModWork<PCType, PTDType, PType>::fastInteractWork (PCType& agents) {
-    BL_PROFILE(__func__);
-=======
 void InteractionModWork<PCType, PTDType, PType>::interactAgents (PCType& agents, MultiFab&) {
     BL_PROFILE("InteractionModWork::interactAgents");
->>>>>>> ca9f9704
     int n_disease = agents.numDiseases();
 
     WorkCandidate<PTDType> isCandidate;
