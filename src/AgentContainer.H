--- conflicted
+++ resolved
@@ -64,11 +64,8 @@
     void moveAgentsRandomWalk ();
 
     void moveRandomTravel ();
-<<<<<<< HEAD
     void moveAirTravel (const amrex::iMultiFab& unit_mf, AirTravelFlow& air, DemographicData& demo);
     void setAirTravel (const iMultiFab& unit_mf, AirTravelFlow& air, DemographicData& demo);
-=======
->>>>>>> 21365029
 
     void returnRandomTravel (const AgentContainer& on_travel_pc);
 
@@ -91,10 +88,6 @@
     void moveAgentsToHome ();
 
     amrex::DenseBins<PType>* getBins(const std::pair<int,int>& a_idx, const std::string& a_mod_name);
-<<<<<<< HEAD
-
-=======
->>>>>>> 21365029
 
     /*! \brief Return flag indicating if agents are at work */
     inline bool isAtWork() const {
@@ -163,10 +156,6 @@
     std::vector<std::string> m_disease_names; /*!< names of the diseases */
 
 protected:
-<<<<<<< HEAD
-=======
-
->>>>>>> 21365029
     int m_symptomatic_withdraw = 1; /*!< whether symptomatic agents withdraw or not */
 
     amrex::Real m_shelter_compliance = 0.95_rt; /*!< Shelter-in-place compliance rate */
