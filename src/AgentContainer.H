/*! @file AgentContainer.H
    \brief Contains #AgentContainer class and related structs
*/
#ifndef AGENT_CONTAINER_H_
#define AGENT_CONTAINER_H_

#include <array>

#include <AMReX_BoxArray.H>
#include <AMReX_DistributionMapping.H>
#include <AMReX_Geometry.H>
#include <AMReX_GpuDevice.H>
#include <AMReX_IntVect.H>
#include <AMReX_Particles.H>
#include <AMReX_iMultiFab.H>
#include <AMReX_Vector.H>

#include "AgentDefinitions.H"
#include "DemographicData.H"
#include "DiseaseParm.H"
#include "InteractionModelLibrary.H"

<<<<<<< HEAD
#if 0  // uncomment for EpiCast particle type

struct RealIdx
{
    enum {
#ifdef TWOSTRAIN
        prob1 = 0,    // daily probability of transmission of strain 1
        prob2,        // daily probability of transmission of strain 2
#else
        prob = 0,     // daily probability of transmission
#endif
#ifdef ATTRIBUTE
        /* Attribution of infection to particular mixing group source (other = community) */
        p_family,      // Household (family)
        p_school,      // School (children)
        p_work,        // Workplace
        p_nc,          // Neighborhood cluster
        p_hood,        // Neighborhood
        p_bar,         // Bars/restaurants
        p_school_mix,  // Student <--> teacher/staff transmission
        p_bc,          // Business-customer interaction
#endif
        nattribs
    };
};

struct IntIdx
{
    enum {
          type = 0,
          tag,

          /* home community (i,j,k) */
          comm_home_i,
          comm_home_j,
          comm_home_k,

          /* work (regular travel) community (i,j,k) */
          comm_work_i,
          comm_work_j,
          comm_work_k,

          /* irregular travel community (i,j,k) */
          comm_travel_i,
          comm_travel_j,
          comm_travel_k,

          /* timesteps left on travel (0 = not on travel) */
          trip_timer,  /* this could be an unsigned char (0-255) */

          /*
            bits 0/1: home neighborhood    ( nbor_all & 3 )
            bits 2/3: work neighborhood    ( (nbor_all >> 2) & 3 )
            bits 4/5: travel neighborhood  ( (nbor_all >> 4) & 3 )
          */
          nbor_all,

          /* neighborhood ID (lowest 2 bits only are used) */
          nborhood,          /* 0 - 255 (8 bits) */

          /* Workgroup tag - community-wide (unsigned char = 0-255, 0 = nonworker) */
          workgroup,

#ifdef USE_NAICS
          NAICS,  // Industry code for workplace
#endif

          /* Family id tag - valid only within a common nborhood */
          family,

          /*
            ATM - this is the original epicast bitpacking code, right now I just
            set 0 or 1 for infected or not.

            bits 0-2: age (groups 0-4)
            bits 3-7: disease length counter (number of days, 0-18)
            bits 8-10: disease status
            (0 = uninfected or recovered, 1 = incubation, 2 = prodromal, 3 = pox)
            bits 11-12: vaccination status (in order of increasing efficiency:
                    0 = none, 1 = old, 2 = new, 3 = recovered from outbreak)
                    for flu, antivirals are #2 (VACC2 mask above)
            bit 13: withdrawn?
            bit 14: diagnosed individual currently obeying isolation at home
            bit 15: prophylaxed contact of a diagnosed individual who is
                    currently obeying a quarantine
          */
          status,       /* 0 - 65535 (16 bits) */
          hh_size,      /* Household size (1-7) */
          vacc_tier,    // Tier for vaccination (0 = never receiving vaccine)
          vacc_timer,   // Days until full vaccine efficacy (0-255)

          /*
            timesteps left on vaccine/antiviral treatment
            0  : not treated
            -1 : ineligible for treatment

            For COVID-19, let's use this as follows:
            Hospitalized (mean 3 days from symptom onset, 4-10 day duration)
            ICU (15-20% of those hospitalized)
            Ventilated (30-50% of those in ICU)
            If hospitalized (decide on day 3 of symptoms):
            set the self-isolation bit (14) in pt->status, and
            set treatment_timer to 4-10 (depending on age group, just use mean values)
            decrement this each day, then SPaSM_delete_particle() when it's 0
            If ICU (decide when hospitalized), then also:
            set treatment_timer to 14-20 (depending on age group, just use mean values)
            decrement this each day, then when it's 10:
            mark 50% of age group 4 (65+) as dead before SPaSM_delete_particle()
            If ventilated (decide when hospitalized), then also:
            set treatment_timer to 24-30 (depending on age group, just use mean values)
            decrement this each day, then when it reaches 10:
            mark {15%, 25%, 5%, 60%, 100%} as dead before SPaSM_delete_particle()
          */
          treatment_timer,

          /*
            Playgroup/daycare/school -- note that playgroup/daycare id numbers
            (5+) are only valid within a common nborhood field, so both must
            be checked!
            0: not in school (adult or 7% of age group 1)
            1: community high school
            2: community middle school
            3: elementary school for neighborhoods 0 and 1
            4: elementary school for neighborhoods 2 and 3
            5: neighborhood daycare center (avg. 14 toddlers)
            6+: neighborhood playgroup (4 toddlers)
          */
          school,

#ifdef TWOSTRAIN
          /*
            Currently this is just a boolean, indicating whether this person is infected
            with the original strain (0) or second strain (1) - but other bits will surely
            be put to good use.
          */
          strain2,
#endif
          nattribs
    };
};

#endif // Epicast particle type

// simplified particle type
=======
/*! \brief Real-type SoA attributes of agent */
struct RealIdx
{
    enum {
        /*
          Disease counter starts after infection.
         */
        disease_counter = 0,    /*!< Counter since start of infection */
        treatment_timer,        /*!< Timer since hospital admission */
        prob,                   /*!< Probability of infection */
        incubation_period,      /*!< Time until infectious */
        infectious_period,      /*!< Length of time infectious */
        symptomdev_period,      /*!< Time until symptoms would develop */
        nattribs                /*!< number of real-type attribute*/
    };
};

/*! \brief Disease status */
struct Status
{
    enum {
        never = 0,   /*!< never infected */
        infected,    /*!< infected */
        immune,      /*!< no longer infected, immune. lasts 6 months. */
        susceptible, /*!< no longer infected, no longer immnune */
        dead         /*!< passed away */
    };
};

/*! \brief Integer-type SoA attributes of agent */
struct IntIdx
{
    enum {
        status = 0,     /*!< Disease status (#Status) */
        strain,         /*!< virus strain */
        age_group,      /*!< Age group (under 5, 5-17, 18-29, 30-64, 65+) */
        family,         /*!< Family ID */
        home_i,         /*!< home location index */
        home_j          /*!< home location index */,
        work_i          /*!< work location index */,
        work_j          /*!< work location index */,
        nborhood,       /*!< home neighborhood ID */
        school,         /*!< school type (elementary, middle, high, none) */
        workgroup,      /*!< workgroup ID */
        work_nborhood,  /*!< work neighborhood ID */
        withdrawn,      /*!< quarantine status */
        symptomatic,    /*!< currently symptomatic? 0: no, but will be, 1: yes, 2: no, and will remain so until recovered */
        nattribs        /*!< number of integer-type attribute */
    };
};
>>>>>>> 9822940c

/*! \brief Assigns school by taking a random number between 0 and 100, and using
 *  default distribution to choose elementary/middle/high school. */
AMREX_GPU_DEVICE AMREX_FORCE_INLINE
int assign_school (const int nborhood, const amrex::RandomEngine& engine) {
    int il4 = amrex::Random_int(100, engine);
    int school = -1;

    if (il4 < 36) {
        school = 3 + (nborhood / 2);  /* elementary school */
    }
    else if (il4 < 68) {
        school = 2;  /* middle school */
    }

    else if (il4 < 93) {
        school = 1;  /* high school */
    }
    else {
        school = 0;  /* not in school, presumably 18-year-olds or some home-schooled */
    }
    return school;
}

/*! \brief Derived class from ParticleContainer that defines agents and their functions */
class AgentContainer
    : public amrex::ParticleContainer<0, 0, RealIdx::nattribs, IntIdx::nattribs>
{

    using PCType = AgentContainer;
    using PType = ParticleType;
    using PTileType = ParticleTileType;
    using PTDType = PTileType::ParticleTileDataType;
    using IntModel = InteractionModel<PCType,PTileType,PTDType,PType>;

public:

    /*! Constructor:
     *  + Initializes particle container for agents
     *  + Read in contact probabilities from command line input file
     *  + Read in disease parameters from command line input file
    */
    AgentContainer (const amrex::Geometry            & a_geom,  /*!< Physical domain */
                    const amrex::DistributionMapping & a_dmap,  /*!< Distribution mapping */
                    const amrex::BoxArray            & a_ba     /*!< Box array */ )
        : amrex::ParticleContainer<0, 0, RealIdx::nattribs, IntIdx::nattribs>(a_geom, a_dmap, a_ba)
    {
        BL_PROFILE("AgentContainer::AgentContainer");

        h_parm = new DiseaseParm{};
        d_parm = (DiseaseParm*)amrex::The_Arena()->alloc(sizeof(DiseaseParm));

        {
            amrex::ParmParse pp("agent");
            pp.query("symptomatic_withdraw", m_symptomatic_withdraw);
            pp.query("shelter_compliance", m_shelter_compliance);
        }

        {
            amrex::ParmParse pp("contact");
            pp.query("pSC", h_parm->pSC);
            pp.query("pCO", h_parm->pCO);
            pp.query("pNH", h_parm->pNH);
            pp.query("pWO", h_parm->pWO);
            pp.query("pFA", h_parm->pFA);
            pp.query("pBAR", h_parm->pBAR);
        }

        {
            using namespace ExaEpi;

            /* Create the interaction model objects and push to container */
            m_interactions.clear();
            m_interactions[InteractionNames::generic] = new InteractionModGeneric<PCType,PTileType,PTDType,PType>;
            m_interactions[InteractionNames::home] = new InteractionModHome<PCType,PTileType,PTDType,PType>;
            m_interactions[InteractionNames::work] = new InteractionModWork<PCType,PTileType,PTDType,PType>;
            m_interactions[InteractionNames::school] = new InteractionModSchool<PCType,PTileType,PTDType,PType>;
            m_interactions[InteractionNames::nborhood] = new InteractionModNborhood<PCType,PTileType,PTDType,PType>;
        }

        {
            amrex::ParmParse pp("disease");
            pp.query("nstrain", h_parm->nstrain);
            pp.query("reinfect_prob", h_parm->reinfect_prob);

            amrex::Vector<amrex::Real> p_trans(h_parm->nstrain);
            amrex::Vector<amrex::Real> p_asymp(h_parm->nstrain);
            amrex::Vector<amrex::Real> reduced_inf(h_parm->nstrain);

            pp.queryarr("p_trans", p_trans, 0, h_parm->nstrain);
            pp.queryarr("p_asymp", p_asymp, 0, h_parm->nstrain);
            pp.queryarr("reduced_inf", reduced_inf, 0, h_parm->nstrain);

            pp.query("vac_eff", h_parm->vac_eff);

            for (int i = 0; i < h_parm->nstrain; ++i) {
                h_parm->p_trans[i] = p_trans[i];
                h_parm->p_asymp[i] = p_asymp[i];
                h_parm->reduced_inf[i] = reduced_inf[i];
            }

            pp.query("incubation_length_mean", h_parm->incubation_length_mean);
            pp.query("infectious_length_mean", h_parm->infectious_length_mean);
            pp.query("symptomdev_length_mean", h_parm->symptomdev_length_mean);

            pp.query("incubation_length_std", h_parm->incubation_length_std);
            pp.query("infectious_length_std", h_parm->infectious_length_std);
            pp.query("symptomdev_length_std", h_parm->symptomdev_length_std);
        }

        h_parm->Initialize();
#ifdef AMREX_USE_GPU
        amrex::Gpu::htod_memcpy(d_parm, h_parm, sizeof(DiseaseParm));
#else
        std::memcpy(d_parm, h_parm, sizeof(DiseaseParm));
#endif
    }

    void initAgentsDemo (amrex::iMultiFab& /*num_residents*/,
                         amrex::iMultiFab& /*unit_mf*/,
                         amrex::iMultiFab& /*FIPS_mf*/,
                         amrex::iMultiFab& /*comm_mf*/,
                         DemographicData& /*demo*/);

    void initAgentsCensus (amrex::iMultiFab& num_residents,
                           amrex::iMultiFab& unit_mf,
                           amrex::iMultiFab& FIPS_mf,
                           amrex::iMultiFab& comm_mf,
                           DemographicData& demo);

    void morningCommute(amrex::MultiFab&);

    void eveningCommute(amrex::MultiFab&);

    void interactDay(amrex::MultiFab&);

    void interactEvening(amrex::MultiFab&);

    void interactNight(amrex::MultiFab&);

    void moveAgentsRandomWalk ();

    void moveRandomTravel ();

    void updateStatus (amrex::MultiFab& ds);

    void infectAgents ();

    void shelterStart ();

    void shelterStop ();

    void generateCellData (amrex::MultiFab& mf) const;

    std::array<amrex::Long, 9> getTotals ();

    void moveAgentsToWork ();

    void moveAgentsToHome ();

    /*! \brief Return bin pointer at a given mfi, tile and model name */
    inline amrex::DenseBins<PType>* getBins( const std::pair<int,int>& a_idx,
                                             const std::string& a_mod_name )
    {
        BL_PROFILE("AgentContainer::getBins");
        if (a_mod_name == ExaEpi::InteractionNames::home) {
            return &m_bins_home[a_idx];
        } else if (    (a_mod_name == ExaEpi::InteractionNames::work)
                    || (a_mod_name == ExaEpi::InteractionNames::school) ) {
            return &m_bins_work[a_idx];
        } else if (a_mod_name == ExaEpi::InteractionNames::nborhood) {
            if (m_at_work) { return &m_bins_work[a_idx]; }
            else           { return &m_bins_home[a_idx]; }
        } else {
            amrex::Abort("Invalid a_mod_name!");
            return nullptr;
        }
    }

    /*! \brief Return disease parameters object pointer (host) */
    inline const DiseaseParm* getDiseaseParameters_h () const {
        return h_parm;
    }

    /*! \brief Return disease parameters object pointer (device) */
    inline const DiseaseParm* getDiseaseParameters_d () const {
        return d_parm;
    }

protected:

    int m_symptomatic_withdraw = 0;

    amrex::Real m_shelter_compliance = 0.95;

    DiseaseParm* h_parm;    /*!< Disease parameters */
    DiseaseParm* d_parm;    /*!< Disease parameters (GPU device) */

    /*! Map of home bins (of agents) indexed by MultiFab iterator and tile index;
        see AgentContainer::interactAgentsHomeWork() */
    std::map<std::pair<int, int>, amrex::DenseBins<PType> > m_bins_home;
    /*! Map of work bins (of agents) indexed by MultiFab iterator and tile index;
        see AgentContainer::interactAgentsHomeWork() */
    std::map<std::pair<int, int>, amrex::DenseBins<PType> > m_bins_work;

    std::map<std::string,IntModel*> m_interactions;

    /*! Flag to indicate if agents are at work */
    bool m_at_work;

    /*! \brief queries if a given interaction type (model) is available */
    inline bool haveInteractionModel( const std::string& a_mod_name ) const
    {
        BL_PROFILE("AgentContainer::haveInteractionModel");
        std::map<std::string,IntModel*>::const_iterator it(m_interactions.find(a_mod_name));
        return (it != m_interactions.end());
    }


};

using AgentIterator = typename AgentContainer::ParIterType;

#endif<|MERGE_RESOLUTION|>--- conflicted
+++ resolved
@@ -19,204 +19,6 @@
 #include "DemographicData.H"
 #include "DiseaseParm.H"
 #include "InteractionModelLibrary.H"
-
-<<<<<<< HEAD
-#if 0  // uncomment for EpiCast particle type
-
-struct RealIdx
-{
-    enum {
-#ifdef TWOSTRAIN
-        prob1 = 0,    // daily probability of transmission of strain 1
-        prob2,        // daily probability of transmission of strain 2
-#else
-        prob = 0,     // daily probability of transmission
-#endif
-#ifdef ATTRIBUTE
-        /* Attribution of infection to particular mixing group source (other = community) */
-        p_family,      // Household (family)
-        p_school,      // School (children)
-        p_work,        // Workplace
-        p_nc,          // Neighborhood cluster
-        p_hood,        // Neighborhood
-        p_bar,         // Bars/restaurants
-        p_school_mix,  // Student <--> teacher/staff transmission
-        p_bc,          // Business-customer interaction
-#endif
-        nattribs
-    };
-};
-
-struct IntIdx
-{
-    enum {
-          type = 0,
-          tag,
-
-          /* home community (i,j,k) */
-          comm_home_i,
-          comm_home_j,
-          comm_home_k,
-
-          /* work (regular travel) community (i,j,k) */
-          comm_work_i,
-          comm_work_j,
-          comm_work_k,
-
-          /* irregular travel community (i,j,k) */
-          comm_travel_i,
-          comm_travel_j,
-          comm_travel_k,
-
-          /* timesteps left on travel (0 = not on travel) */
-          trip_timer,  /* this could be an unsigned char (0-255) */
-
-          /*
-            bits 0/1: home neighborhood    ( nbor_all & 3 )
-            bits 2/3: work neighborhood    ( (nbor_all >> 2) & 3 )
-            bits 4/5: travel neighborhood  ( (nbor_all >> 4) & 3 )
-          */
-          nbor_all,
-
-          /* neighborhood ID (lowest 2 bits only are used) */
-          nborhood,          /* 0 - 255 (8 bits) */
-
-          /* Workgroup tag - community-wide (unsigned char = 0-255, 0 = nonworker) */
-          workgroup,
-
-#ifdef USE_NAICS
-          NAICS,  // Industry code for workplace
-#endif
-
-          /* Family id tag - valid only within a common nborhood */
-          family,
-
-          /*
-            ATM - this is the original epicast bitpacking code, right now I just
-            set 0 or 1 for infected or not.
-
-            bits 0-2: age (groups 0-4)
-            bits 3-7: disease length counter (number of days, 0-18)
-            bits 8-10: disease status
-            (0 = uninfected or recovered, 1 = incubation, 2 = prodromal, 3 = pox)
-            bits 11-12: vaccination status (in order of increasing efficiency:
-                    0 = none, 1 = old, 2 = new, 3 = recovered from outbreak)
-                    for flu, antivirals are #2 (VACC2 mask above)
-            bit 13: withdrawn?
-            bit 14: diagnosed individual currently obeying isolation at home
-            bit 15: prophylaxed contact of a diagnosed individual who is
-                    currently obeying a quarantine
-          */
-          status,       /* 0 - 65535 (16 bits) */
-          hh_size,      /* Household size (1-7) */
-          vacc_tier,    // Tier for vaccination (0 = never receiving vaccine)
-          vacc_timer,   // Days until full vaccine efficacy (0-255)
-
-          /*
-            timesteps left on vaccine/antiviral treatment
-            0  : not treated
-            -1 : ineligible for treatment
-
-            For COVID-19, let's use this as follows:
-            Hospitalized (mean 3 days from symptom onset, 4-10 day duration)
-            ICU (15-20% of those hospitalized)
-            Ventilated (30-50% of those in ICU)
-            If hospitalized (decide on day 3 of symptoms):
-            set the self-isolation bit (14) in pt->status, and
-            set treatment_timer to 4-10 (depending on age group, just use mean values)
-            decrement this each day, then SPaSM_delete_particle() when it's 0
-            If ICU (decide when hospitalized), then also:
-            set treatment_timer to 14-20 (depending on age group, just use mean values)
-            decrement this each day, then when it's 10:
-            mark 50% of age group 4 (65+) as dead before SPaSM_delete_particle()
-            If ventilated (decide when hospitalized), then also:
-            set treatment_timer to 24-30 (depending on age group, just use mean values)
-            decrement this each day, then when it reaches 10:
-            mark {15%, 25%, 5%, 60%, 100%} as dead before SPaSM_delete_particle()
-          */
-          treatment_timer,
-
-          /*
-            Playgroup/daycare/school -- note that playgroup/daycare id numbers
-            (5+) are only valid within a common nborhood field, so both must
-            be checked!
-            0: not in school (adult or 7% of age group 1)
-            1: community high school
-            2: community middle school
-            3: elementary school for neighborhoods 0 and 1
-            4: elementary school for neighborhoods 2 and 3
-            5: neighborhood daycare center (avg. 14 toddlers)
-            6+: neighborhood playgroup (4 toddlers)
-          */
-          school,
-
-#ifdef TWOSTRAIN
-          /*
-            Currently this is just a boolean, indicating whether this person is infected
-            with the original strain (0) or second strain (1) - but other bits will surely
-            be put to good use.
-          */
-          strain2,
-#endif
-          nattribs
-    };
-};
-
-#endif // Epicast particle type
-
-// simplified particle type
-=======
-/*! \brief Real-type SoA attributes of agent */
-struct RealIdx
-{
-    enum {
-        /*
-          Disease counter starts after infection.
-         */
-        disease_counter = 0,    /*!< Counter since start of infection */
-        treatment_timer,        /*!< Timer since hospital admission */
-        prob,                   /*!< Probability of infection */
-        incubation_period,      /*!< Time until infectious */
-        infectious_period,      /*!< Length of time infectious */
-        symptomdev_period,      /*!< Time until symptoms would develop */
-        nattribs                /*!< number of real-type attribute*/
-    };
-};
-
-/*! \brief Disease status */
-struct Status
-{
-    enum {
-        never = 0,   /*!< never infected */
-        infected,    /*!< infected */
-        immune,      /*!< no longer infected, immune. lasts 6 months. */
-        susceptible, /*!< no longer infected, no longer immnune */
-        dead         /*!< passed away */
-    };
-};
-
-/*! \brief Integer-type SoA attributes of agent */
-struct IntIdx
-{
-    enum {
-        status = 0,     /*!< Disease status (#Status) */
-        strain,         /*!< virus strain */
-        age_group,      /*!< Age group (under 5, 5-17, 18-29, 30-64, 65+) */
-        family,         /*!< Family ID */
-        home_i,         /*!< home location index */
-        home_j          /*!< home location index */,
-        work_i          /*!< work location index */,
-        work_j          /*!< work location index */,
-        nborhood,       /*!< home neighborhood ID */
-        school,         /*!< school type (elementary, middle, high, none) */
-        workgroup,      /*!< workgroup ID */
-        work_nborhood,  /*!< work neighborhood ID */
-        withdrawn,      /*!< quarantine status */
-        symptomatic,    /*!< currently symptomatic? 0: no, but will be, 1: yes, 2: no, and will remain so until recovered */
-        nattribs        /*!< number of integer-type attribute */
-    };
-};
->>>>>>> 9822940c
 
 /*! \brief Assigns school by taking a random number between 0 and 100, and using
  *  default distribution to choose elementary/middle/high school. */
