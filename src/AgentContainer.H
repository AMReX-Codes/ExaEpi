--- conflicted
+++ resolved
@@ -120,7 +120,6 @@
                 pp.query("pBAR", h_parm[d]->pBAR);
             }
 
-<<<<<<< HEAD
             {
                 amrex::ParmParse pp("disease");
                 pp.query("nstrain", h_parm[d]->nstrain);
@@ -159,6 +158,9 @@
                 pp.query("incubation_length_std", h_parm[d]->incubation_length_std);
                 pp.query("infectious_length_std", h_parm[d]->infectious_length_std);
                 pp.query("symptomdev_length_std", h_parm[d]->symptomdev_length_std);
+
+                pp.query("mean_immune_time", h_parm[d]->mean_immune_time);
+                pp.query("immune_time_spread", h_parm[d]->immune_time_spread);
             }
             {
                 std::string key = "disease_" + m_disease_names[d];
@@ -201,20 +203,10 @@
                 pp.query("incubation_length_std", h_parm[d]->incubation_length_std);
                 pp.query("infectious_length_std", h_parm[d]->infectious_length_std);
                 pp.query("symptomdev_length_std", h_parm[d]->symptomdev_length_std);
+
+                pp.query("mean_immune_time", h_parm[d]->mean_immune_time);
+                pp.query("immune_time_spread", h_parm[d]->immune_time_spread);
             }
-=======
-            pp.query("incubation_length_mean", h_parm->incubation_length_mean);
-            pp.query("infectious_length_mean", h_parm->infectious_length_mean);
-            pp.query("symptomdev_length_mean", h_parm->symptomdev_length_mean);
-
-            pp.query("incubation_length_std", h_parm->incubation_length_std);
-            pp.query("infectious_length_std", h_parm->infectious_length_std);
-            pp.query("symptomdev_length_std", h_parm->symptomdev_length_std);
-
-            pp.query("mean_immune_time", h_parm->mean_immune_time);
-            pp.query("immune_time_spread", h_parm->immune_time_spread);
-        }
->>>>>>> 0f04da26
 
             h_parm[d]->Initialize();
 #ifdef AMREX_USE_GPU
