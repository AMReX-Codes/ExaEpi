/*! @file AgentContainer.H
    \brief Contains #AgentContainer class and related structs
*/
#ifndef AGENT_CONTAINER_H_
#define AGENT_CONTAINER_H_

#include <vector>
#include <string>
#include <array>

#include <AMReX_BoxArray.H>
#include <AMReX_DistributionMapping.H>
#include <AMReX_Geometry.H>
#include <AMReX_GpuDevice.H>
#include <AMReX_IntVect.H>
#include <AMReX_Particles.H>
#include <AMReX_iMultiFab.H>
#include <AMReX_Vector.H>

#include "AgentDefinitions.H"
#include "DemographicData.H"
#include "DiseaseParm.H"
#include "InteractionModelLibrary.H"

/*! \brief Assigns school by taking a random number between 0 and 100, and using
 *  default distribution to choose elementary/middle/high school. */
AMREX_GPU_DEVICE AMREX_FORCE_INLINE
int assign_school (const int nborhood, const amrex::RandomEngine& engine) {
    int il4 = amrex::Random_int(100, engine);
    int school = -1;

    if (il4 < 36) {
        school = 3 + (nborhood / 2);  /* elementary school */
    }
    else if (il4 < 68) {
        school = 2;  /* middle school */
    }

    else if (il4 < 93) {
        school = 1;  /* high school */
    }
    else {
        school = 0;  /* not in school, presumably 18-year-olds or some home-schooled */
    }
    return school;
}

/*! \brief Derived class from ParticleContainer that defines agents and their functions */
class AgentContainer
    : public amrex::ParticleContainer<0, 0, RealIdx::nattribs, IntIdx::nattribs>
{

    using PCType = AgentContainer;
    using PType = ParticleType;
    using PTileType = ParticleTileType;
    using PTDType = PTileType::ParticleTileDataType;
    using IntModel = InteractionModel<PCType,PTileType,PTDType,PType>;

    using MFPtr = std::unique_ptr<MultiFab>;
    using MFPtrVec = std::vector<MFPtr>;

public:

    /*! Constructor:
     *  + Initializes particle container for agents
     *  + Read in contact probabilities from command line input file
     *  + Read in disease parameters from command line input file
    */
    AgentContainer (const amrex::Geometry            & a_geom,  /*!< Physical domain */
                    const amrex::DistributionMapping & a_dmap,  /*!< Distribution mapping */
                    const amrex::BoxArray            & a_ba,    /*!< Box array */
                    const int                        & a_num_diseases, /*!< Number of diseases */
                    const std::vector<std::string>   & a_disease_names /*!< names of the diseases */)
        : amrex::ParticleContainer< 0,
                                    0,
                                    RealIdx::nattribs,
                                    IntIdx::nattribs> (a_geom, a_dmap, a_ba)
    {
        BL_PROFILE("AgentContainer::AgentContainer");
        AMREX_ASSERT(m_num_diseases < ExaEpi::max_num_diseases);
        m_num_diseases = a_num_diseases;
        m_disease_names = a_disease_names;

        add_attributes();

        {
            amrex::ParmParse pp("agent");
            pp.query("symptomatic_withdraw", m_symptomatic_withdraw);
            pp.query("shelter_compliance", m_shelter_compliance);
            pp.query("symptomatic_withdraw_compliance", m_symptomatic_withdraw_compliance);
        }

        {
            using namespace ExaEpi;

            /* Create the interaction model objects and push to container */
            m_interactions.clear();
            m_interactions[InteractionNames::generic] = new InteractionModGeneric<PCType,PTileType,PTDType,PType>;
            m_interactions[InteractionNames::home] = new InteractionModHome<PCType,PTileType,PTDType,PType>;
            m_interactions[InteractionNames::work] = new InteractionModWork<PCType,PTileType,PTDType,PType>;
            m_interactions[InteractionNames::school] = new InteractionModSchool<PCType,PTileType,PTDType,PType>;
            m_interactions[InteractionNames::nborhood] = new InteractionModNborhood<PCType,PTileType,PTDType,PType>;
        }

        h_parm.resize(m_num_diseases);
        d_parm.resize(m_num_diseases);

        for (int d = 0; d < m_num_diseases; d++) {
            h_parm[d] = new DiseaseParm{};
            d_parm[d] = (DiseaseParm*)amrex::The_Arena()->alloc(sizeof(DiseaseParm));

            {
                std::string key = "contact";
                amrex::ParmParse pp(key);
                pp.query("pSC", h_parm[d]->pSC);
                pp.query("pCO", h_parm[d]->pCO);
                pp.query("pNH", h_parm[d]->pNH);
                pp.query("pWO", h_parm[d]->pWO);
                pp.query("pFA", h_parm[d]->pFA);
                pp.query("pBAR", h_parm[d]->pBAR);
            }

            {
                amrex::ParmParse pp("disease");
                pp.query("nstrain", h_parm[d]->nstrain);
                AMREX_ASSERT(h_parm[d]->nstrain <= 2);
                pp.query("reinfect_prob", h_parm[d]->reinfect_prob);

                amrex::Vector<amrex::Real> p_trans(h_parm[d]->nstrain);
                amrex::Vector<amrex::Real> p_asymp(h_parm[d]->nstrain);
                amrex::Vector<amrex::Real> reduced_inf(h_parm[d]->nstrain);

                // set correct default
                if (h_parm[d]->nstrain <= 2) {
                    for (int i = 0; i < h_parm[d]->nstrain; i++) {
                        p_trans[i] = h_parm[d]->p_trans[i];
                        p_asymp[i] = h_parm[d]->p_asymp[i];
                        reduced_inf[i] = h_parm[d]->reduced_inf[i];
                    }
                }

                pp.queryarr("p_trans", p_trans, 0, h_parm[d]->nstrain);
                pp.queryarr("p_asymp", p_asymp, 0, h_parm[d]->nstrain);
                pp.queryarr("reduced_inf", reduced_inf, 0, h_parm[d]->nstrain);

                pp.query("vac_eff", h_parm[d]->vac_eff);

                for (int i = 0; i < h_parm[d]->nstrain; ++i) {
                    h_parm[d]->p_trans[i] = p_trans[i];
                    h_parm[d]->p_asymp[i] = p_asymp[i];
                    h_parm[d]->reduced_inf[i] = reduced_inf[i];
                }

                pp.query("incubation_length_mean", h_parm[d]->incubation_length_mean);
                pp.query("infectious_length_mean", h_parm[d]->infectious_length_mean);
                pp.query("symptomdev_length_mean", h_parm[d]->symptomdev_length_mean);

                pp.query("incubation_length_std", h_parm[d]->incubation_length_std);
                pp.query("infectious_length_std", h_parm[d]->infectious_length_std);
                pp.query("symptomdev_length_std", h_parm[d]->symptomdev_length_std);
            }
            {
                std::string key = "disease_" + m_disease_names[d];
                amrex::ParmParse pp(key);
                pp.query("nstrain", h_parm[d]->nstrain);
                AMREX_ASSERT(h_parm[d]->nstrain <= 2);
                pp.query("reinfect_prob", h_parm[d]->reinfect_prob);

                amrex::Vector<amrex::Real> p_trans(h_parm[d]->nstrain);
                amrex::Vector<amrex::Real> p_asymp(h_parm[d]->nstrain);
                amrex::Vector<amrex::Real> reduced_inf(h_parm[d]->nstrain);

                // set correct default
                for (int i = 0; i < std::min(p_trans.size(),Long(2)); i++) {
                    p_trans[i] = h_parm[d]->p_trans[i];
                }
                for (int i = 0; i < std::min(p_asymp.size(),Long(2)); i++) {
                    p_asymp[i] = h_parm[d]->p_asymp[i];
                }
                for (int i = 0; i < std::min(reduced_inf.size(),Long(2)); i++) {
                    reduced_inf[i] = h_parm[d]->reduced_inf[i];
                }

                pp.queryarr("p_trans", p_trans, 0, h_parm[d]->nstrain);
                pp.queryarr("p_asymp", p_asymp, 0, h_parm[d]->nstrain);
                pp.queryarr("reduced_inf", reduced_inf, 0, h_parm[d]->nstrain);

                pp.query("vac_eff", h_parm[d]->vac_eff);

                for (int i = 0; i < h_parm[d]->nstrain; ++i) {
                    h_parm[d]->p_trans[i] = p_trans[i];
                    h_parm[d]->p_asymp[i] = p_asymp[i];
                    h_parm[d]->reduced_inf[i] = reduced_inf[i];
                }

                pp.query("incubation_length_mean", h_parm[d]->incubation_length_mean);
                pp.query("infectious_length_mean", h_parm[d]->infectious_length_mean);
                pp.query("symptomdev_length_mean", h_parm[d]->symptomdev_length_mean);

                pp.query("incubation_length_std", h_parm[d]->incubation_length_std);
                pp.query("infectious_length_std", h_parm[d]->infectious_length_std);
                pp.query("symptomdev_length_std", h_parm[d]->symptomdev_length_std);
            }

            h_parm[d]->Initialize();
#ifdef AMREX_USE_GPU
            amrex::Gpu::htod_memcpy(d_parm[d], h_parm[d], sizeof(DiseaseParm));
#else
            std::memcpy(d_parm[d], h_parm[d], sizeof(DiseaseParm));
#endif
        }
    }

    void initAgentsDemo (amrex::iMultiFab& /*num_residents*/,
                         amrex::iMultiFab& /*unit_mf*/,
                         amrex::iMultiFab& /*FIPS_mf*/,
                         amrex::iMultiFab& /*comm_mf*/,
                         DemographicData& /*demo*/);

    void initAgentsCensus (amrex::iMultiFab& num_residents,
                           amrex::iMultiFab& unit_mf,
                           amrex::iMultiFab& FIPS_mf,
                           amrex::iMultiFab& comm_mf,
                           DemographicData& demo);

    void morningCommute(amrex::MultiFab&);

    void eveningCommute(amrex::MultiFab&);

    void interactDay(amrex::MultiFab&);

    void interactEvening(amrex::MultiFab&);

    void interactNight(amrex::MultiFab&);

    void moveAgentsRandomWalk ();

    void moveRandomTravel ();

    void updateStatus (MFPtrVec& ds);

    void infectAgents ();

    void shelterStart ();

    void shelterStop ();

    void generateCellData (amrex::MultiFab& mf) const;

    std::array<amrex::Long, 9> getTotals (const int);

    void moveAgentsToWork ();

    void moveAgentsToHome ();

    /*! \brief Return bin pointer at a given mfi, tile and model name */
    inline amrex::DenseBins<PType>* getBins( const std::pair<int,int>& a_idx,
                                             const std::string& a_mod_name )
    {
        BL_PROFILE("AgentContainer::getBins");
        if (a_mod_name == ExaEpi::InteractionNames::home) {
            return &m_bins_home[a_idx];
        } else if (    (a_mod_name == ExaEpi::InteractionNames::work)
                    || (a_mod_name == ExaEpi::InteractionNames::school) ) {
            return &m_bins_work[a_idx];
        } else if (a_mod_name == ExaEpi::InteractionNames::nborhood) {
            if (m_at_work) { return &m_bins_work[a_idx]; }
            else           { return &m_bins_home[a_idx]; }
        } else {
            amrex::Abort("Invalid a_mod_name!");
            return nullptr;
        }
    }

    /*! \brief Return disease parameters object pointer (host) */
    inline const DiseaseParm* getDiseaseParameters_h (int d /*!< disease index */) const {
        return h_parm[d];
    }

    /*! \brief Return disease parameters object pointer (device) */
    inline const DiseaseParm* getDiseaseParameters_d (int d /*!< disease index */) const {
        return d_parm[d];
    }

    /*! \brief Return the number of diseases */
    inline int numDiseases() const {
        return m_num_diseases;
    }

protected:

<<<<<<< HEAD
    int m_num_diseases; /*!< Number of diseases */
    std::vector<std::string> m_disease_names; /*!< names of the diseases */

    int m_symptomatic_withdraw = 0;
=======
    int m_symptomatic_withdraw = 1;
>>>>>>> f65e506b

    amrex::Real m_shelter_compliance = 0.95_rt;
    amrex::Real m_symptomatic_withdraw_compliance = 0.95_rt;

    std::vector<DiseaseParm*> h_parm;    /*!< Disease parameters */
    std::vector<DiseaseParm*> d_parm;    /*!< Disease parameters (GPU device) */

    /*! Map of home bins (of agents) indexed by MultiFab iterator and tile index;
        see AgentContainer::interactAgentsHomeWork() */
    std::map<std::pair<int, int>, amrex::DenseBins<PType> > m_bins_home;
    /*! Map of work bins (of agents) indexed by MultiFab iterator and tile index;
        see AgentContainer::interactAgentsHomeWork() */
    std::map<std::pair<int, int>, amrex::DenseBins<PType> > m_bins_work;

    std::map<std::string,IntModel*> m_interactions;

    /*! Flag to indicate if agents are at work */
    bool m_at_work;

    /*! \brief queries if a given interaction type (model) is available */
    inline bool haveInteractionModel( const std::string& a_mod_name ) const
    {
        BL_PROFILE("AgentContainer::haveInteractionModel");
        std::map<std::string,IntModel*>::const_iterator it(m_interactions.find(a_mod_name));
        return (it != m_interactions.end());
    }

    /*! \brief Add runtime SoA attributes */
    void add_attributes();
};

using AgentIterator = typename AgentContainer::ParIterType;

#endif<|MERGE_RESOLUTION|>--- conflicted
+++ resolved
@@ -289,14 +289,10 @@
 
 protected:
 
-<<<<<<< HEAD
     int m_num_diseases; /*!< Number of diseases */
     std::vector<std::string> m_disease_names; /*!< names of the diseases */
 
-    int m_symptomatic_withdraw = 0;
-=======
     int m_symptomatic_withdraw = 1;
->>>>>>> f65e506b
 
     amrex::Real m_shelter_compliance = 0.95_rt;
     amrex::Real m_symptomatic_withdraw_compliance = 0.95_rt;
