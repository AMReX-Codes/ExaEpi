--- conflicted
+++ resolved
@@ -78,11 +78,6 @@
           student_counts(a_ba, a_dmap, SchoolType::total_school_type, 0)
     {
         BL_PROFILE("AgentContainer::AgentContainer");
-<<<<<<< HEAD
-        m_num_diseases = 1;
-        AMREX_ASSERT(m_num_diseases < ExaEpi::max_num_diseases);
-=======
->>>>>>> a2a473d0
         m_num_diseases = a_num_diseases;
         AMREX_ASSERT(m_num_diseases < ExaEpi::max_num_diseases);
         m_disease_names = a_disease_names;
@@ -288,10 +283,6 @@
         }
     }
 
-    /*! \brief Return flag indicating if agents are at work */
-    inline bool isAtWork() const {
-        return m_at_work;
-    }
     /*! \brief Return disease parameters object pointer (host) */
     inline const DiseaseParm* getDiseaseParameters_h (int d /*!< disease index */) const {
         return h_parm[d];
