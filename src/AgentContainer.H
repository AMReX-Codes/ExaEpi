/*! @file AgentContainer.H
    \brief Contains #AgentContainer class and related structs
*/
#ifndef AGENT_CONTAINER_H_
#define AGENT_CONTAINER_H_

#include <vector>
#include <string>
#include <array>

#include <AMReX_BoxArray.H>
#include <AMReX_DistributionMapping.H>
#include <AMReX_Geometry.H>
#include <AMReX_GpuDevice.H>
#include <AMReX_IntVect.H>
#include <AMReX_Particles.H>
#include <AMReX_iMultiFab.H>
#include <AMReX_Vector.H>

#include "AgentDefinitions.H"
#include "DiseaseParm.H"
#include "DiseaseStatus.H"
#include "HospitalModel.H"
#include "InteractionModelLibrary.H"


/*! \brief Derived class from ParticleContainer that defines agents and their functions */
class AgentContainer
    : public amrex::ParticleContainer<0, 1, RealIdx::nattribs, IntIdx::nattribs>
{

    using PCType = AgentContainer;
    using PType = ParticleType;
    using PTileType = ParticleTileType;
    using PTDType = PTileType::ParticleTileDataType;
    using IntModel = InteractionModel<PCType, PTDType, PType>;

    using MFPtr = std::unique_ptr<MultiFab>;
    using MFPtrVec = std::vector<MFPtr>;

public:

    AgentContainer (const amrex::Geometry            & a_geom,
                    const amrex::DistributionMapping & a_dmap,
                    const amrex::BoxArray            & a_ba,
                    const int                        & a_num_diseases,
<<<<<<< HEAD
                    const std::vector<std::string>   & a_disease_names);
=======
                    const std::vector<std::string>   & a_disease_names,
                    const bool                       fast);
>>>>>>> 3163a61b

    void morningCommute(amrex::MultiFab&);

    void eveningCommute(amrex::MultiFab&);

    void interactDay(amrex::MultiFab&);

    void interactEvening(amrex::MultiFab&);

    void interactNight(amrex::MultiFab&);

    void moveAgentsRandomWalk ();

<<<<<<< HEAD
    void moveRandomTravel ();
=======
    void moveRandomTravel (const amrex::Real random_travel_prob);
>>>>>>> 3163a61b

    void returnRandomTravel ();

    void updateStatus (MFPtrVec&);

    void infectAgents ();

    void shelterStart ();

    void shelterStop ();

    void generateCellData (amrex::MultiFab& mf) const;

    std::array<amrex::Long, 9> getTotals (const int);

    int getMaxGroup(const int group_idx);

    void moveAgentsToWork ();

    void moveAgentsToHome ();

<<<<<<< HEAD
    amrex::DenseBins<PType>* getBins(const std::pair<int,int>& a_idx, const std::string& a_mod_name);

=======
>>>>>>> 3163a61b
    /*! \brief Return flag indicating if agents are at work */
    inline bool isAtWork() const {
        return m_at_work;
    }

    /*! \brief Return disease parameters object pointer (host) */
    inline const DiseaseParm* getDiseaseParameters_h (int d /*!< disease index */) const {
        return m_h_parm[d];
    }

    /*! \brief Return disease parameters object pointer (device) */
    inline const DiseaseParm* getDiseaseParameters_d (int d /*!< disease index */) const {
        return m_d_parm[d];
    }

    /*! \brief Return the number of diseases */
    inline int numDiseases() const {
        return m_num_diseases;
    }

    /* Since read_workerflow update worker status Unit-wise and not community-wise - Get total teacher needed for each unit */
    inline const amrex::Gpu::DeviceVector<int>& getUnitTeacherCounts() const {
        return m_unit_teacher_counts_d;
    }
    inline const amrex::Gpu::DeviceVector<int>& getCommDayCrTeacherCounts() const {
        return m_comm_teacher_counts_daycr_d;
    }
    inline const amrex::Gpu::DeviceVector<int>& getCommHighTeacherCounts() const {
        return m_comm_teacher_counts_high_d;
    }
    inline const amrex::Gpu::DeviceVector<int>& getCommMiddleTeacherCounts() const {
        return m_comm_teacher_counts_middle_d;
    }
    inline const amrex::Gpu::DeviceVector<int>& getCommElem3TeacherCounts() const {
        return m_comm_teacher_counts_elem3_d;
    }
    inline const amrex::Gpu::DeviceVector<int>& getCommElem4TeacherCounts() const {
        return m_comm_teacher_counts_elem4_d;
    }
    inline const amrex::Gpu::DeviceVector<int>& getCommTeacherCounts() const {
        return m_comm_teacher_counts_total_d;
    }

    /*! \brief return the symptomatic withdrawal status */
    inline int symptomaticWithdraw() const {
        return m_symptomatic_withdraw;
    }

    /*! \brief return the symptomatic withdrawal compliance */
    inline amrex::Real symptomaticWithdrawCompliance() const {
        return m_symptomatic_withdraw_compliance;
    }

    amrex::iMultiFab m_student_counts;
    amrex::Gpu::DeviceVector<int> m_unit_teacher_counts_d;
    amrex::Gpu::DeviceVector<int> m_comm_teacher_counts_total_d;
    amrex::Gpu::DeviceVector<int> m_comm_teacher_counts_high_d;
    amrex::Gpu::DeviceVector<int> m_comm_teacher_counts_middle_d;
    amrex::Gpu::DeviceVector<int> m_comm_teacher_counts_elem3_d;
    amrex::Gpu::DeviceVector<int> m_comm_teacher_counts_elem4_d;
    amrex::Gpu::DeviceVector<int> m_comm_teacher_counts_daycr_d;
    std::vector<long> m_student_teacher_ratios = {20, 20, 20, 20, 20, 1000000000}; // ignore daycare teachers since daycare interaction isnt handled yet!

    int m_num_diseases; /*!< Number of diseases */
    std::vector<std::string> m_disease_names; /*!< names of the diseases */

protected:

    int m_symptomatic_withdraw = 1; /*!< whether symptomatic agents withdraw or not */

    amrex::Real m_shelter_compliance = 0.95_rt; /*!< Shelter-in-place compliance rate */
    amrex::Real m_symptomatic_withdraw_compliance = 0.95_rt; /*!< Symptomatic withdrawal compliance rate */

    std::vector<DiseaseParm*> m_h_parm;    /*!< Disease parameters */
    std::vector<DiseaseParm*> m_d_parm;    /*!< Disease parameters (GPU device) */

    std::map<std::string, IntModel*> m_interactions; /*!< Map of interaction models */
    std::unique_ptr<HospitalModel<PCType, PTDType, PType>> m_hospital; /*!< hospital model */

    /*! Flag to indicate if agents are at work */
    bool m_at_work;

    /*! Disease status update model */
    DiseaseStatus<PCType,PTileType,PTDType,PType> m_disease_status;

    Array<int, IntIdx::nattribs> max_attribute_values;

    /*! \brief queries if a given interaction type (model) is available */
    inline bool haveInteractionModel( const std::string& a_mod_name ) const {
        return (m_interactions.find(a_mod_name) != m_interactions.end());
    }

    /*! \brief Add runtime SoA attributes */
    void add_attributes();
};

using AgentIterator = typename AgentContainer::ParIterType;

#endif<|MERGE_RESOLUTION|>--- conflicted
+++ resolved
@@ -26,7 +26,7 @@
 
 /*! \brief Derived class from ParticleContainer that defines agents and their functions */
 class AgentContainer
-    : public amrex::ParticleContainer<0, 1, RealIdx::nattribs, IntIdx::nattribs>
+    : public amrex::ParticleContainer<0, 0, RealIdx::nattribs, IntIdx::nattribs>
 {
 
     using PCType = AgentContainer;
@@ -44,12 +44,8 @@
                     const amrex::DistributionMapping & a_dmap,
                     const amrex::BoxArray            & a_ba,
                     const int                        & a_num_diseases,
-<<<<<<< HEAD
-                    const std::vector<std::string>   & a_disease_names);
-=======
                     const std::vector<std::string>   & a_disease_names,
                     const bool                       fast);
->>>>>>> 3163a61b
 
     void morningCommute(amrex::MultiFab&);
 
@@ -63,11 +59,7 @@
 
     void moveAgentsRandomWalk ();
 
-<<<<<<< HEAD
-    void moveRandomTravel ();
-=======
     void moveRandomTravel (const amrex::Real random_travel_prob);
->>>>>>> 3163a61b
 
     void returnRandomTravel ();
 
@@ -89,11 +81,6 @@
 
     void moveAgentsToHome ();
 
-<<<<<<< HEAD
-    amrex::DenseBins<PType>* getBins(const std::pair<int,int>& a_idx, const std::string& a_mod_name);
-
-=======
->>>>>>> 3163a61b
     /*! \brief Return flag indicating if agents are at work */
     inline bool isAtWork() const {
         return m_at_work;
