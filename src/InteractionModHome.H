--- conflicted
+++ resolved
@@ -18,45 +18,6 @@
  * This function defines the one-on-one interaction between an infectious agent and a
  * susceptible agent at home. */
 template <typename PTDType>
-<<<<<<< HEAD
-AMREX_GPU_DEVICE AMREX_FORCE_INLINE
-static void binaryInteractionHome ( const int a_i, /*!< Index of infectious agent */
-                                    const int a_j, /*!< Index of susceptible agent */
-                                    const PTDType& a_ptd, /*!< Particle tile data */
-                                    const DiseaseParm* const a_lparm,  /*!< disease paramters */
-                                    const Real a_social_scale, /*!< Social scale */
-                                    ParticleReal* const a_prob_ptr, /*!< infection probability */
-                                    const int a_thread /*!< agent index of this thread */)
-{
-    Real infect = a_lparm->infect;
-    infect *= (1.0_rt - a_lparm->vac_eff);
-
-    auto age_group_ptr = a_ptd.m_idata[IntIdx::age_group];
-    auto family_ptr = a_ptd.m_idata[IntIdx::family];
-    auto nborhood_ptr = a_ptd.m_idata[IntIdx::nborhood];
-    auto school_ptr = a_ptd.m_idata[IntIdx::school];
-    auto withdrawn_ptr = a_ptd.m_idata[IntIdx::withdrawn];
-    auto random_travel_ptr = a_ptd.m_idata[IntIdx::random_travel];
-    if ((random_travel_ptr[a_i] >= 0) || (random_travel_ptr[a_j] >= 0)) {return;}
-    auto air_travel_ptr = a_ptd.m_idata[IntIdx::air_travel];
-    if ((air_travel_ptr[a_i] >= 0) || (air_travel_ptr[a_j] >= 0)) {return;}
-
-    //infect *= i_mask;
-    //infect *= j_mask;
-    ParticleReal prob = 1.0_prt;
-    if (     (nborhood_ptr[a_i] == nborhood_ptr[a_j])
-          && (family_ptr[a_i] == family_ptr[a_j]) ) {
-        /* at home, within a family */
-        if (age_group_ptr[a_i] <= 1) {  /* Transmitter i is a child */
-            if (school_ptr[a_i] < 0) { // not attending school, use _SC contacts
-                prob *= 1.0_prt - infect * a_lparm->xmit_child_SC[age_group_ptr[a_j]];
-            } else {
-                prob *= 1.0_prt - infect * a_lparm->xmit_child[age_group_ptr[a_j]];
-            }
-        } else {
-            if (school_ptr[a_i] < 0) { // not attending school, use _SC contacts
-                prob *= 1.0_prt - infect * a_lparm->xmit_adult_SC[age_group_ptr[a_j]];
-=======
 struct BinaryInteractionHome {
     AMREX_GPU_DEVICE
     ParticleReal operator() (const int infectious_i, /*!< Index of infectious agent */
@@ -78,7 +39,6 @@
             // at home, within a family
             if (age_group_ptr[infectious_i] <= 1) {  // Transmitter i is a child
                 return infectProb(a_ptd, infectious_i, susceptible_i, a_lparm->xmit_child_SC, a_lparm->xmit_child);
->>>>>>> 673646ee
             } else {
                 return infectProb(a_ptd, infectious_i, susceptible_i, a_lparm->xmit_adult_SC, a_lparm->xmit_adult);
             }
@@ -99,7 +59,7 @@
 struct HomeCandidate {
     AMREX_GPU_HOST_DEVICE
     bool operator() (const int idx, const PTDType& ptd) const noexcept {
-        return !isHospitalized(idx, ptd) && ptd.m_idata[IntIdx::random_travel][idx] < 0;
+        return !isHospitalized(idx, ptd) && ptd.m_idata[IntIdx::random_travel][idx] < 0 && ptd.m_idata[IntIdx::air_travel][idx] < 0;
     }
 };
 
