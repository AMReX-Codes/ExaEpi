/*! @file InteractionModNborhood.H
 * \brief Contains the class describing agent interactions at neighborhood
 */

#ifndef _INTERACTION_MOD_NBORHOOD_H_
#define _INTERACTION_MOD_NBORHOOD_H_

#include "InteractionModel.H"
#include "AgentDefinitions.H"

using namespace amrex;

/*! \brief One-on-one interaction between an infectious agent and a susceptible agent.
 *
 * This function defines the one-on-one interaction between an infectious agent and a
 * susceptible agent in the neighborhood/community. */
template <typename PTDType>
AMREX_GPU_DEVICE AMREX_FORCE_INLINE
static void binaryInteractionNborhood ( const int a_i, /*!< Index of infectious agent */
                                        const int a_j, /*!< Index of susceptible agent */
                                        const PTDType& a_ptd, /*!< Particle tile data */
                                        const DiseaseParm* const a_lparm, /*!< disease paramters */
                                        const Real a_social_scale, /*!< Social scale */
                                        ParticleReal* const a_prob_ptr, /*!< infection probability */
                                        const bool a_at_work_ptr, /*!< whether agents are at work or at home */
                                        const int a_thread /*!< agent index of this thread */)
{
    Real infect = a_lparm->infect;
    infect *= a_lparm->vac_eff;

    auto age_group_ptr = a_ptd.m_idata[IntIdx::age_group];
    auto nborhood_ptr = a_ptd.m_idata[IntIdx::nborhood];
    auto school_ptr = a_ptd.m_idata[IntIdx::school];
    auto withdrawn_ptr = a_ptd.m_idata[IntIdx::withdrawn];
<<<<<<< HEAD
=======
    auto work_nborhood_ptr = a_ptd.m_idata[IntIdx::work_nborhood];

>>>>>>> 5a63d177
    if (withdrawn_ptr[a_i] || withdrawn_ptr[a_j]) { return; }
    auto random_travel_ptr = a_ptd.m_idata[IntIdx::random_travel];
    if ((random_travel_ptr[a_i] >= 0) || (random_travel_ptr[a_j] >= 0)) {return;}

    //infect *= i_mask;
    //infect *= j_mask;
    ParticleReal prob = 1.0_prt;

    /* define neighbordhood based on whether agent is in home or work community */
    int nborhood_ai = nborhood_ptr[a_i];
    int nborhood_aj = nborhood_ptr[a_j];
    if (a_at_work_ptr) {
        nborhood_ai = (age_group_ptr[a_i] <= 1) ? nborhood_ptr[a_i] : work_nborhood_ptr[a_i];
        nborhood_aj = (age_group_ptr[a_j] <= 1) ? nborhood_ptr[a_j] : work_nborhood_ptr[a_j];
    }

    // school < 0 means a child normally attends school, but not today
    /* Should always be in the same community = same cell */
    // /* Neighborhood? */
    if (nborhood_ai == nborhood_aj) {
        if (school_ptr[a_i] < 0 ) { // not attending school, use _SC contacts
            prob *= 1.0_prt - infect * a_lparm->xmit_hood_SC[age_group_ptr[a_j]] * a_social_scale;
        } else {
            prob *= 1.0_prt - infect * a_lparm->xmit_hood[age_group_ptr[a_j]] * a_social_scale;
        }
    } else { // /* Community? */
        if (school_ptr[a_i] < 0) { // not attending school, use _SC contacts
            prob *= 1.0_prt - infect * a_lparm->xmit_comm_SC[age_group_ptr[a_j]] * a_social_scale;
        } else {
            prob *= 1.0_prt - infect * a_lparm->xmit_comm[age_group_ptr[a_j]] * a_social_scale;
        }
    }

    AMREX_ASSERT(a_j == a_thread);
    a_prob_ptr[a_j] *= prob;
}

/*! \brief Class describing agent interactions in the neighborhood/community */
template <typename AC, typename ACT, typename ACTD, typename A>
class InteractionModNborhood : public InteractionModel<AC,ACT,ACTD,A>
{
    public:

        /*! \brief null constructor */
        InteractionModNborhood() { }

        /*! \brief default destructor */
        virtual ~InteractionModNborhood() = default;

        /*! \brief Simulate agent interaction in the neighborhood/community */
        virtual void interactAgents( AC&, MultiFab& ) override;

        /*! \brief Simulate agent interaction in the neighborhood/community */
        virtual void interactAgents( AC&, MultiFab&, AC& ) {}

    protected:

    private:
};

/*! Simulate the interactions between agents in the neighborhood/community and compute
    the infection probability for each agent:

    + Create bins of agents if not already created (see
      #amrex::GetParticleBin, #amrex::DenseBins):
      + The bin size is 1 cell
      + #amrex::GetParticleBin maps a particle to its bin index
      + amrex::DenseBins::build() creates the bin-sorted array of particle indices and
        the offset array for each bin (where the offset of a bin is its starting location
        in the bin-sorted array of particle indices).

    + For each agent *i* in the bin-sorted array of agents:
      + Find its bin and the range of indices in the bin-sorted array for agents in its bin
      + If the agent is #Status::immune, do nothing.
      + If the agent is #Status::infected with the number of days infected (RealIdxDisease::disease_counter)
        less than the incubation length, do nothing.
      + Else, for each agent *j* in the same bin:
        + If the agent is #Status::immune, do nothing.
        + If the agent is #Status::infected with the number of days infected (RealIdxDisease::disease_counter)
          less than the incubation length, do nothing.
        + Else if *i* is not infected and *j* is infected, compute probability of *i* getting infected
          from *j* (see below).

    Summary of how the probability of agent A getting infected from agent B is computed:
    + Compute infection probability reduction factor from vaccine efficacy (#DiseaseParm::vac_eff)
    + Compute probability from community transmission
    + Compute probability from neighborhood
*/
template <typename AC, typename ACT, typename ACTD, typename A>
void InteractionModNborhood<AC,ACT,ACTD,A>::interactAgents( AC& a_agents, /*!< Agent container */
                                                            MultiFab& /*a_mask*/ /*!< Masking behavior */)
{
    BL_PROFILE("InteractionModNborhood::interactAgents");
    int n_disease = a_agents.numDiseases();

    IntVect bin_size = {AMREX_D_DECL(1, 1, 1)};
    for (int lev = 0; lev < a_agents.numLevels(); ++lev)
    {
        const Geometry& geom = a_agents.Geom(lev);
        const auto dxi = geom.InvCellSizeArray();
        const auto plo = geom.ProbLoArray();
        const auto domain = geom.Domain();

        this->makeBins( a_agents, bin_size, lev, ExaEpi::InteractionNames::nborhood );

#ifdef AMREX_USE_OMP
#pragma omp parallel if (Gpu::notInLaunchRegion())
#endif
        for(MFIter mfi = a_agents.MakeMFIter(lev, TilingIfNotGPU()); mfi.isValid(); ++mfi)
        {
            auto pair_ind = std::make_pair(mfi.index(), mfi.LocalTileIndex());
            auto bins_ptr = a_agents.getBins(pair_ind, ExaEpi::InteractionNames::nborhood);

            auto flag_at_work = a_agents.isAtWork(); /*! Flag to indicate if agents are at work */
            auto& ptile = a_agents.ParticlesAt(lev, mfi);
            const auto& ptd = ptile.getParticleTileData();
            auto& aos   = ptile.GetArrayOfStructs();
            const auto np = aos.numParticles();
            auto pstruct_ptr = aos().dataPtr();

            auto binner = GetParticleBin{plo, dxi, domain, bin_size, mfi.validbox()};
            AMREX_ALWAYS_ASSERT(bins_ptr->numBins() >= 0);
            auto inds = bins_ptr->permutationPtr();
            auto offsets = bins_ptr->offsetsPtr();

            for (int d = 0; d < n_disease; d++) {
                auto prob_ptr = this->getAgentProbPtr(a_agents,lev,mfi,d);
                //auto mask_arr = a_mask[mfi].array();
                auto lparm = a_agents.getDiseaseParameters_d(d);

                ParallelForRNG( bins_ptr->numItems(),
                                [=] AMREX_GPU_DEVICE (int ii, RandomEngine const& /*engine*/)
                                noexcept
                {
                    auto i = inds[ii];
                    int i_cell = binner(pstruct_ptr[i]);
                    auto cell_start = offsets[i_cell];
                    auto cell_stop  = offsets[i_cell+1];

                    AMREX_ALWAYS_ASSERT( (Long) i < np);
                    if ( notSusceptible<ACTD>(i, ptd, d) )  { return; }
                    if ( isHospitalized(i, ptd) )  { return; }

                    //Real i_mask = mask_arr(home_i_ptr[i], home_j_ptr[i], 0);
                    for (auto jj = cell_start; jj < cell_stop; ++jj) {

                        auto j = inds[jj];
                        AMREX_ALWAYS_ASSERT( (Long) j < np);

                        //Real j_mask = mask_arr(home_i_ptr[j], home_j_ptr[j], 0);
                        if (i == j) continue;
                        if ( isHospitalized(j, ptd) )  { continue; }

                        if ( isInfectious<ACTD>(j, ptd, d) ) {
                            Real social_scale = 1.0_prt;  // TODO this should vary based on cell
                            binaryInteractionNborhood<ACTD>( j, i,
                                                             ptd,
                                                             lparm,
                                                             social_scale,
                                                             prob_ptr,
                                                             flag_at_work,
                                                             i );
                        }
                    }
                });
                Gpu::synchronize();
            }

        }
    }
}

#endif<|MERGE_RESOLUTION|>--- conflicted
+++ resolved
@@ -32,11 +32,8 @@
     auto nborhood_ptr = a_ptd.m_idata[IntIdx::nborhood];
     auto school_ptr = a_ptd.m_idata[IntIdx::school];
     auto withdrawn_ptr = a_ptd.m_idata[IntIdx::withdrawn];
-<<<<<<< HEAD
-=======
     auto work_nborhood_ptr = a_ptd.m_idata[IntIdx::work_nborhood];
 
->>>>>>> 5a63d177
     if (withdrawn_ptr[a_i] || withdrawn_ptr[a_j]) { return; }
     auto random_travel_ptr = a_ptd.m_idata[IntIdx::random_travel];
     if ((random_travel_ptr[a_i] >= 0) || (random_travel_ptr[a_j] >= 0)) {return;}
